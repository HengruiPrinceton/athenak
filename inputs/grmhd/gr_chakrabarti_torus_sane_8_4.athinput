# Athena++ (Kokkos version) input file for MHD GR torus
# Initializes Chakrabarti equilibrium torus extending from r_in=10 to r_out=100, with
# density peak at r_peak=30.2.  Uses static mesh refinement with highest resolution 8/M
# at the horizon and the inner level spanning +/- 4M

<comment>
problem   = Chakrabarti equilibrium torus
reference = Chakrabarti, S. 1985, ApJ 288, 1

<job>
basename  = torus

<mesh>
nghost = 4        # Number of ghost cells
nx1    = 64       # number of cells in x1-direction
x1min  = -128.0   # minimum x1
x1max  = 128.0    # maximum x1
ix1_bc = user     # inner boundary
ox1_bc = user     # outer boundary

nx2    = 64       # number of cells in x2-direction
x2min  = -128.0   # minimum x2
x2max  = 128.0    # maximum x2
ix2_bc = user     # inner boundary
ox2_bc = user     # outer boundary

nx3    = 64       # number of cells in x3-direction
x3min  = -128.0   # minimum x3
x3max  = 128.0    # maximum x3
ix3_bc = user     # inner boundary
ox3_bc = user     # outer boundary

<meshblock>
nx1  = 16         # Number of cells in each MeshBlock, X1-dir
nx2  = 16         # Number of cells in each MeshBlock, X2-dir
nx3  = 16         # Number of cells in each MeshBlock, X3-dir

<mesh_refinement>
refinement = static  # type of refinement

<refinement1>
level = 1
x1min = -64.0
x1max = 64.0
x2min = -64.0
x2max = 64.0
x3min = -64.0
x3max = 64.0

<refinement2>
level = 2
x1min = -32.0
x1max = 32.0
x2min = -32.0
x2max = 32.0
x3min = -32.0
x3max = 32.0

<refinement3>
level = 3
x1min = -16.0
x1max = 16.0
x2min = -16.0
x2max = 16.0
x3min = -16.0
x3max = 16.0

<refinement4>
level = 4
x1min = -8.0
x1max = 8.0
x2min = -8.0
x2max = 8.0
x3min = -8.0
x3max = 8.0

<refinement5>
<<<<<<< HEAD
level = 1
x1min = -64.0
x1max = 64.0
x2min = -64.0
x2max = 64.0
x3min = -64.0
x3max = 64.0
=======
level = 5
x1min = -4.0
x1max = 4.0
x2min = -4.0
x2max = 4.0
x3min = -4.0
x3max = 4.0
>>>>>>> ce31adbd

<time>
evolution  = dynamic     # dynamic/kinematic/static
integrator = rk2         # time integration algorithm
cfl_number = 0.3         # The Courant, Friedrichs, & Lewy (CFL) Number
nlim       = -1          # cycle limit
tlim       = 10000.0     # time limit
ndiag      = 1           # cycles between diagostic output

<coord>
general_rel = true       # general relativity
a           = 0.9375     # black hole spin a (0 <= a/M < 1)
excise      = true       # excise r_ks <= 1.0
dexcise     = 1.0e-8     # density inside excision
pexcise     = 0.333e-10  # pressure inside excision

<mhd>
eos         = ideal      # EOS type
reconstruct = ppm4       # spatial reconstruction method
rsolver     = hlle       # Riemann-solver to be used
dfloor      = 1.0e-8     # floor on density rho
pfloor      = 0.333e-10  # floor on gas pressure p_gas
gamma       = 1.44444444444  # ratio of specific heats Gamma
fofc        = true       # Enable first order flux correction
gamma_max   = 20.0       # Enable ceiling on Lorentz factor

<problem>
chakrabarti_torus = true  # Chakrabarti
sane              = true  # vector potential for magnetic field (SANE or MAD config.)
r_edge            = 10.0  # radius of inner edge of disk
r_peak            = 30.2  # radius of pressure maximum; use l instead if negative
tilt_angle        = 0.0   # angle (deg) to incl disk spin axis rel. to BH spin in dir of x
potential_beta_min = 100.0  # ratio of gas to magnetic pressure at maxima (diff locations)
potential_cutoff   = 0.2    # amount to subtract from density when calculating potential
rho_min   = 1.0e-5    # background on rho given by rho_min ...
rho_pow   = -1.5      # ... * r^rho_pow
pgas_min  = 0.333e-7  # background on p_gas given by pgas_min ...
pgas_pow  = -2.5      # ... * r^pgas_pow
rho_max   = 1.0       # if > 0, rescale rho to have this peak; rescale pres by same factor
l         = 0.0       # const. ang. mom. per unit mass u^t u_phi; only used if r_peak < 0
pert_amp  = 2.0e-2    # perturbation amplitude
user_hist = true      # enroll user-defined history function

<output1>
file_type  = hst        # History output
dt         = 10.0       # time increment between outputs
user_hist_only = true   # only output user-defined history

<output2>
file_type  = bin        # Binary data dump
variable   = mhd_w_bcc  # variables to be output
dt         = 100.0      # time increment between outputs<|MERGE_RESOLUTION|>--- conflicted
+++ resolved
@@ -75,7 +75,6 @@
 x3max = 8.0
 
 <refinement5>
-<<<<<<< HEAD
 level = 1
 x1min = -64.0
 x1max = 64.0
@@ -83,15 +82,6 @@
 x2max = 64.0
 x3min = -64.0
 x3max = 64.0
-=======
-level = 5
-x1min = -4.0
-x1max = 4.0
-x2min = -4.0
-x2max = 4.0
-x3min = -4.0
-x3max = 4.0
->>>>>>> ce31adbd
 
 <time>
 evolution  = dynamic     # dynamic/kinematic/static
