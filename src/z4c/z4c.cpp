//========================================================================================
// AthenaXXX astrophysical plasma code
// Copyright(C) 2020 James M. Stone <jmstone@ias.edu> and the Athena code team
// Licensed under the 3-clause BSD License (the "LICENSE")
//========================================================================================
//! \file z4c.cpp
//! \brief implementation of Z4c class constructor and assorted other functions

#include <sys/stat.h>  // mkdir
#include <iostream>
#include <string>
#include <algorithm>
#include <memory>    // make_unique, unique_ptr
#include <vector>    // vector
#include <Kokkos_Core.hpp>

#include "athena.hpp"
#include "parameter_input.hpp"
#include "mesh/mesh.hpp"
#include "bvals/bvals.hpp"
#include "z4c/z4c.hpp"
#include "z4c/z4c_amr.hpp"
#include "adm/adm.hpp"

namespace z4c {

char const * const Z4c::Z4c_names[Z4c::nz4c] = {
  "z4c_chi",
  "z4c_gxx", "z4c_gxy", "z4c_gxz", "z4c_gyy", "z4c_gyz", "z4c_gzz",
  "z4c_Khat",
  "z4c_Axx", "z4c_Axy", "z4c_Axz", "z4c_Ayy", "z4c_Ayz", "z4c_Azz",
  "z4c_Gamx", "z4c_Gamy", "z4c_Gamz",
  "z4c_Theta",
  "z4c_alpha",
  "z4c_betax", "z4c_betay", "z4c_betaz", 
  "z4c_Bx", "z4c_By", "z4c_Bz",
};

char const * const Z4c::Constraint_names[Z4c::ncon] = {
  "con_C",
  "con_H",
  "con_M",
  "con_Z",
  "con_Mx", "con_My", "con_Mz",
};

char const * const Z4c::Matter_names[Z4c::nmat] = {
  "mat_rho",
  "mat_Sx", "mat_Sy", "mat_Sz",
  "mat_Sxx", "mat_Sxy", "mat_Sxz", "mat_Syy", "mat_Syz", "mat_Szz",
};

//----------------------------------------------------------------------------------------
// constructor, initializes data structures and parameters

Z4c::Z4c(MeshBlockPack *ppack, ParameterInput *pin) :
  pmy_pack(ppack),
  u_con("u_con",1,1,1,1,1),
  u_mat("u_mat",1,1,1,1,1),
  u0("u0 z4c",1,1,1,1,1),
  coarse_u0("coarse u0 z4c",1,1,1,1,1),
  u1("u1 z4c",1,1,1,1,1),
  u_rhs("u_rhs z4c",1,1,1,1,1),
  u_weyl("u_weyl",1,1,1,1,1),
  psi_out("psi_out",1,1,1),
  pz4c_amr(new Z4c_AMR(this,pin)) {
  // (1) read time-evolution option [already error checked in driver constructor]
  // Then initialize memory and algorithms for reconstruction and Riemann solvers
  std::string evolution_t = pin->GetString("time","evolution");

  int nmb = std::max((ppack->nmb_thispack), (ppack->pmesh->nmb_maxperrank));
  // int nmb = ppack->nmb_thispack;
  auto &indcs = pmy_pack->pmesh->mb_indcs;
  {
  int ncells1 = indcs.nx1 + 2*(indcs.ng);
  int ncells2 = (indcs.nx2 > 1)? (indcs.nx2 + 2*(indcs.ng)) : 1;
  int ncells3 = (indcs.nx3 > 1)? (indcs.nx3 + 2*(indcs.ng)) : 1;
  Kokkos::Profiling::pushRegion("Tensor fields");
  Kokkos::realloc(u_con, nmb, (ncon), ncells3, ncells2, ncells1);
  // Matter commented out
  // kokkos::realloc(u_mat, nmb, (N_MAT), ncells3, ncells2, ncells1);
  Kokkos::realloc(u0,    nmb, (nz4c), ncells3, ncells2, ncells1);
  Kokkos::realloc(u1,    nmb, (nz4c), ncells3, ncells2, ncells1);
  Kokkos::realloc(u_rhs, nmb, (nz4c), ncells3, ncells2, ncells1);
  Kokkos::realloc(u_weyl,    nmb, (2), ncells3, ncells2, ncells1);

  con.C.InitWithShallowSlice(u_con, I_CON_C);
  con.H.InitWithShallowSlice(u_con, I_CON_H);
  con.M.InitWithShallowSlice(u_con, I_CON_M);
  con.Z.InitWithShallowSlice(u_con, I_CON_Z);
  con.M_d.InitWithShallowSlice(u_con, I_CON_MX, I_CON_MZ);

  // Matter commented out
  //mat.rho.InitWithShallowSlice(u_mat, I_MAT_rho);
  //mat.S_d.InitWithShallowSlice(u_mat, I_MAT_Sx, I_MAT_Sz);
  //mat.S_dd.InitWithShallowSlice(u_mat, I_MAT_Sxx, I_MAT_Szz);

  z4c.alpha.InitWithShallowSlice (u0, I_Z4C_ALPHA);
  z4c.beta_u.InitWithShallowSlice(u0, I_Z4C_BETAX, I_Z4C_BETAZ);
  z4c.vB_u.InitWithShallowSlice(u0, I_Z4C_BX, I_Z4C_BZ);
  z4c.chi.InitWithShallowSlice   (u0, I_Z4C_CHI);
  z4c.vKhat.InitWithShallowSlice  (u0, I_Z4C_KHAT);
  z4c.vTheta.InitWithShallowSlice (u0, I_Z4C_THETA);
  z4c.vGam_u.InitWithShallowSlice (u0, I_Z4C_GAMX, I_Z4C_GAMZ);
  z4c.g_dd.InitWithShallowSlice  (u0, I_Z4C_GXX, I_Z4C_GZZ);
  z4c.vA_dd.InitWithShallowSlice  (u0, I_Z4C_AXX, I_Z4C_AZZ);

  rhs.alpha.InitWithShallowSlice (u_rhs, I_Z4C_ALPHA);
  rhs.beta_u.InitWithShallowSlice(u_rhs, I_Z4C_BETAX, I_Z4C_BETAZ);
  rhs.vB_u.InitWithShallowSlice(u_rhs, I_Z4C_BX, I_Z4C_BZ);
  rhs.chi.InitWithShallowSlice   (u_rhs, I_Z4C_CHI);
  rhs.vKhat.InitWithShallowSlice  (u_rhs, I_Z4C_KHAT);
  rhs.vTheta.InitWithShallowSlice (u_rhs, I_Z4C_THETA);
  rhs.vGam_u.InitWithShallowSlice (u_rhs, I_Z4C_GAMX, I_Z4C_GAMZ);
  rhs.g_dd.InitWithShallowSlice  (u_rhs, I_Z4C_GXX, I_Z4C_GZZ);
  rhs.vA_dd.InitWithShallowSlice  (u_rhs, I_Z4C_AXX, I_Z4C_AZZ);

  weyl.rpsi4.InitWithShallowSlice (u_weyl, 0);
  weyl.ipsi4.InitWithShallowSlice (u_weyl, 1);

  opt.chi_psi_power = pin->GetOrAddReal("z4c", "chi_psi_power", -4.0);
  opt.chi_div_floor = pin->GetOrAddReal("z4c", "chi_div_floor", -1000.0);
  opt.diss = pin->GetOrAddReal("z4c", "diss", 0.0);
  opt.eps_floor = pin->GetOrAddReal("z4c", "eps_floor", 1e-12);
  opt.damp_kappa1 = pin->GetOrAddReal("z4c", "damp_kappa1", 0.0);
  opt.damp_kappa2 = pin->GetOrAddReal("z4c", "damp_kappa2", 0.0);
  // Gauge conditions (default to moving puncture gauge)
  opt.lapse_harmonicf = pin->GetOrAddReal("z4c", "lapse_harmonicf", 1.0);
  opt.lapse_harmonic = pin->GetOrAddReal("z4c", "lapse_harmonic", 0.0);
  opt.lapse_oplog = pin->GetOrAddReal("z4c", "lapse_oplog", 2.0);
  opt.lapse_advect = pin->GetOrAddReal("z4c", "lapse_advect", 1.0);
  opt.shift_ggamma = pin->GetOrAddReal("z4c", "shift_Gamma", 1.0);
  opt.shift_advect = pin->GetOrAddReal("z4c", "shift_advect", 1.0);

  opt.shift_alpha2ggamma = pin->GetOrAddReal("z4c", "shift_alpha2Gamma", 0.0);
  opt.shift_hh = pin->GetOrAddReal("z4c", "shift_H", 0.0);

  opt.shift_eta = pin->GetOrAddReal("z4c", "shift_eta", 2.0);
<<<<<<< HEAD
  opt.vB_eta = pin->GetOrAddReal("z4c", "B_eta", 1.0);
  opt.gamma_driver_shift = pin->GetOrAddBoolean("z4c", "gamma_driver_shift", 1);
=======

  opt.extrap_order = fmax(2,fmin(indcs.ng,fmin(4,
      pin->GetOrAddInteger("z4c", "extrap_order", 2))));

>>>>>>> 0de99da3
  diss = opt.diss*pow(2., -2.*indcs.ng)*(indcs.ng % 2 == 0 ? -1. : 1.);
  }

  // allocate memory for conserved variables on coarse mesh
  if (ppack->pmesh->multilevel) {
    auto &indcs = pmy_pack->pmesh->mb_indcs;
    int nccells1 = indcs.cnx1 + 2*(indcs.ng);
    int nccells2 = (indcs.cnx2 > 1)? (indcs.cnx2 + 2*(indcs.ng)) : 1;
    int nccells3 = (indcs.cnx3 > 1)? (indcs.cnx3 + 2*(indcs.ng)) : 1;
    Kokkos::realloc(coarse_u0, nmb, (nz4c), nccells3, nccells2, nccells1);
  }
  Kokkos::Profiling::popRegion();

  // allocate boundary buffers for conserved (cell-centered) variables
  Kokkos::Profiling::pushRegion("Buffers");
  pbval_u = new BoundaryValuesCC(ppack, pin, true);
  pbval_u->InitializeBuffers((nz4c));
  Kokkos::Profiling::popRegion();

  // wave extraction spheres
  // TODO(@hzhu): Read radii from input file
  auto &grids = spherical_grids;
  int nrad = pin->GetOrAddReal("z4c", "nrad_wave_extraction", 1);
  int nlev = pin->GetOrAddReal("z4c", "extraction_nlev", 10);
  for (int i=1; i<=nrad; i++) {
    Real rad = pin->GetOrAddReal("z4c", "extraction_radius_"+std::to_string(i), 10);
    grids.push_back(std::make_unique<SphericalGrid>(ppack, nlev, rad));
  }
  Kokkos::realloc(psi_out,nrad,77,2);
  mkdir("waveforms",0775);
  waveform_dt = pin->GetOrAddReal("z4c", "waveform_dt", 1);
  last_output_time = 0;
}

//----------------------------------------------------------------------------------------
//! \fn void Z4c::AlgConstr(AthenaArray<Real> & u)
//! \brief algebraic constraints projection
//
// This function operates on all grid points of the MeshBlock
void Z4c::AlgConstr(MeshBlockPack *pmbp) {
  // capture variables for the kernel
  auto &indcs = pmbp->pmesh->mb_indcs;
  int &is = indcs.is; int &ie = indcs.ie;
  int &js = indcs.js; int &je = indcs.je;
  int &ks = indcs.ks; int &ke = indcs.ke;
  //For GLOOPS
  int isg = is-indcs.ng; int ieg = ie+indcs.ng;
  int jsg = js-indcs.ng; int jeg = je+indcs.ng;
  int ksg = ks-indcs.ng; int keg = ke+indcs.ng;

  int nmb = pmbp->nmb_thispack;

  auto &z4c = pmbp->pz4c->z4c;
  auto &opt = pmbp->pz4c->opt;
  par_for("Alg constr loop",DevExeSpace(),
  0,nmb-1,ksg,keg,jsg,jeg,isg,ieg,
  KOKKOS_LAMBDA(const int m, const int k, const int j, const int i) {
    Real detg = adm::SpatialDet(z4c.g_dd(m,0,0,k,j,i), z4c.g_dd(m,0,1,k,j,i),
                              z4c.g_dd(m,0,2,k,j,i),z4c.g_dd(m,1,1,k,j,i),
                              z4c.g_dd(m,1,2,k,j,i), z4c.g_dd(m,2,2,k,j,i));
    detg = detg > 0. ? detg : 1.;
    Real eps = detg - 1.;
    Real oopsi4 = (eps < opt.eps_floor) ? (1. - opt.eps_floor/3.) :
                (std::pow(1./detg, 1./3.));

    for(int a = 0; a < 3; ++a)
    for(int b = a; b < 3; ++b) {
      z4c.g_dd(m,a,b,k,j,i) *= oopsi4;
    }

    // compute trace of A
    // note: here we are assuming that det g = 1, which we enforced above
    Real A = adm::Trace(1.0,
              z4c.g_dd(m,0,0,k,j,i), z4c.g_dd(m,0,1,k,j,i), z4c.g_dd(m,0,2,k,j,i),
              z4c.g_dd(m,1,1,k,j,i), z4c.g_dd(m,1,2,k,j,i), z4c.g_dd(m,2,2,k,j,i),
              z4c.vA_dd(m,0,0,k,j,i), z4c.vA_dd(m,0,1,k,j,i), z4c.vA_dd(m,0,2,k,j,i),
              z4c.vA_dd(m,1,1,k,j,i), z4c.vA_dd(m,1,2,k,j,i), z4c.vA_dd(m,2,2,k,j,i));

    // enforce trace of A to be zero
    for(int a = 0; a < 3; ++a)
    for(int b = a; b < 3; ++b) {
      z4c.vA_dd(m,a,b,k,j,i) -= (1.0/3.0) * A * z4c.g_dd(m,a,b,k,j,i);
    }
  });
}
//----------------------------------------------------------------------------------------
// destructor
Z4c::~Z4c() {
  delete pbval_u;
  delete pz4c_amr;
}

} // namespace z4c<|MERGE_RESOLUTION|>--- conflicted
+++ resolved
@@ -136,15 +136,12 @@
   opt.shift_hh = pin->GetOrAddReal("z4c", "shift_H", 0.0);
 
   opt.shift_eta = pin->GetOrAddReal("z4c", "shift_eta", 2.0);
-<<<<<<< HEAD
   opt.vB_eta = pin->GetOrAddReal("z4c", "B_eta", 1.0);
   opt.gamma_driver_shift = pin->GetOrAddBoolean("z4c", "gamma_driver_shift", 1);
-=======
 
   opt.extrap_order = fmax(2,fmin(indcs.ng,fmin(4,
       pin->GetOrAddInteger("z4c", "extrap_order", 2))));
 
->>>>>>> 0de99da3
   diss = opt.diss*pow(2., -2.*indcs.ng)*(indcs.ng % 2 == 0 ? -1. : 1.);
   }
 
