//========================================================================================
// AthenaXXX astrophysical plasma code
// Copyright(C) 2020 James M. Stone <jmstone@ias.edu> and the Athena code team
// Licensed under the 3-clause BSD License (the "LICENSE")
//========================================================================================
//! \file z4c.cpp
//! \brief implementation of Z4c class constructor and assorted other functions

#include <math.h>
#include <sys/stat.h>  // mkdir

#include <iostream>
#include <string>
#include <algorithm>
#include <memory>    // make_unique, unique_ptr
#include <vector>    // vector
#include <Kokkos_Core.hpp>

#include "athena.hpp"
#include "parameter_input.hpp"
#include "mesh/mesh.hpp"
#include "bvals/bvals.hpp"
#include "z4c/compact_object_tracker.hpp"
#include "z4c/z4c.hpp"
#include "z4c/z4c_amr.hpp"
#include "coordinates/adm.hpp"

namespace z4c {

char const * const Z4c::Z4c_names[Z4c::nz4c] = {
  "z4c_chi",
  "z4c_gxx", "z4c_gxy", "z4c_gxz", "z4c_gyy", "z4c_gyz", "z4c_gzz",
  "z4c_Khat",
  "z4c_Axx", "z4c_Axy", "z4c_Axz", "z4c_Ayy", "z4c_Ayz", "z4c_Azz",
  "z4c_Gamx", "z4c_Gamy", "z4c_Gamz",
  "z4c_Theta",
  "z4c_alpha",
  "z4c_betax", "z4c_betay", "z4c_betaz", 
  "z4c_Bx", "z4c_By", "z4c_Bz",
};

char const * const Z4c::Constraint_names[Z4c::ncon] = {
  "con_C",
  "con_H",
  "con_M",
  "con_Z",
  "con_Mx", "con_My", "con_Mz",
};

/*char const * const Z4c::Matter_names[Z4c::nmat] = {
  "mat_rho",
  "mat_Sx", "mat_Sy", "mat_Sz",
  "mat_Sxx", "mat_Sxy", "mat_Sxz", "mat_Syy", "mat_Syz", "mat_Szz",
};*/

//----------------------------------------------------------------------------------------
// constructor, initializes data structures and parameters

Z4c::Z4c(MeshBlockPack *ppack, ParameterInput *pin) :
  pmy_pack(ppack),
  u_con("u_con",1,1,1,1,1),
  //u_mat("u_mat",1,1,1,1,1),
  u0("u0 z4c",1,1,1,1,1),
  coarse_u0("coarse u0 z4c",1,1,1,1,1),
  u1("u1 z4c",1,1,1,1,1),
  u_rhs("u_rhs z4c",1,1,1,1,1),
  u_weyl("u_weyl",1,1,1,1,1),
  coarse_u_weyl("coarse_u_weyl",1,1,1,1,1),
<<<<<<< HEAD
  u_adm_ints("u_adm_ints",1,1,1,1,1),
  coarse_u_adm_ints("coarse_u_adm_ints",1,1,1,1,1),
  psi_out("psi_out",1,1,1),
  eadm_out("eadm_out",1,1),
  pz4c_amr(new Z4c_AMR(this,pin)) {
=======
  pamr(new Z4c_AMR(pin)) {
>>>>>>> f2e6f2d2
  // (1) read time-evolution option [already error checked in driver constructor]
  // Then initialize memory and algorithms for reconstruction and Riemann solvers
  std::string evolution_t = pin->GetString("time","evolution");

  int nmb = std::max((ppack->nmb_thispack), (ppack->pmesh->nmb_maxperrank));
  // int nmb = ppack->nmb_thispack;
  auto &indcs = pmy_pack->pmesh->mb_indcs;
  {
  int ncells1 = indcs.nx1 + 2*(indcs.ng);
  int ncells2 = (indcs.nx2 > 1)? (indcs.nx2 + 2*(indcs.ng)) : 1;
  int ncells3 = (indcs.nx3 > 1)? (indcs.nx3 + 2*(indcs.ng)) : 1;
  Kokkos::Profiling::pushRegion("Tensor fields");
  Kokkos::realloc(u_con, nmb, (ncon), ncells3, ncells2, ncells1);
  // Matter commented out
  // kokkos::realloc(u_mat, nmb, (N_MAT), ncells3, ncells2, ncells1);
  Kokkos::realloc(u0,    nmb, (nz4c), ncells3, ncells2, ncells1);
  Kokkos::realloc(u1,    nmb, (nz4c), ncells3, ncells2, ncells1);
  Kokkos::realloc(u_rhs, nmb, (nz4c), ncells3, ncells2, ncells1);
  Kokkos::realloc(u_weyl,    nmb, (2), ncells3, ncells2, ncells1);
  Kokkos::realloc(u_adm_ints,    nmb, (1), ncells3, ncells2, ncells1);

  con.C.InitWithShallowSlice(u_con, I_CON_C);
  con.H.InitWithShallowSlice(u_con, I_CON_H);
  con.M.InitWithShallowSlice(u_con, I_CON_M);
  con.Z.InitWithShallowSlice(u_con, I_CON_Z);
  con.M_d.InitWithShallowSlice(u_con, I_CON_MX, I_CON_MZ);

  // Matter commented out
  //mat.rho.InitWithShallowSlice(u_mat, I_MAT_rho);
  //mat.S_d.InitWithShallowSlice(u_mat, I_MAT_Sx, I_MAT_Sz);
  //mat.S_dd.InitWithShallowSlice(u_mat, I_MAT_Sxx, I_MAT_Szz);

  z4c.alpha.InitWithShallowSlice (u0, I_Z4C_ALPHA);
  z4c.beta_u.InitWithShallowSlice(u0, I_Z4C_BETAX, I_Z4C_BETAZ);
  z4c.vB_u.InitWithShallowSlice(u0, I_Z4C_BX, I_Z4C_BZ);
  z4c.chi.InitWithShallowSlice   (u0, I_Z4C_CHI);
  z4c.vKhat.InitWithShallowSlice  (u0, I_Z4C_KHAT);
  z4c.vTheta.InitWithShallowSlice (u0, I_Z4C_THETA);
  z4c.vGam_u.InitWithShallowSlice (u0, I_Z4C_GAMX, I_Z4C_GAMZ);
  z4c.g_dd.InitWithShallowSlice  (u0, I_Z4C_GXX, I_Z4C_GZZ);
  z4c.vA_dd.InitWithShallowSlice  (u0, I_Z4C_AXX, I_Z4C_AZZ);

  rhs.alpha.InitWithShallowSlice (u_rhs, I_Z4C_ALPHA);
  rhs.beta_u.InitWithShallowSlice(u_rhs, I_Z4C_BETAX, I_Z4C_BETAZ);
  rhs.vB_u.InitWithShallowSlice(u_rhs, I_Z4C_BX, I_Z4C_BZ);
  rhs.chi.InitWithShallowSlice   (u_rhs, I_Z4C_CHI);
  rhs.vKhat.InitWithShallowSlice  (u_rhs, I_Z4C_KHAT);
  rhs.vTheta.InitWithShallowSlice (u_rhs, I_Z4C_THETA);
  rhs.vGam_u.InitWithShallowSlice (u_rhs, I_Z4C_GAMX, I_Z4C_GAMZ);
  rhs.g_dd.InitWithShallowSlice  (u_rhs, I_Z4C_GXX, I_Z4C_GZZ);
  rhs.vA_dd.InitWithShallowSlice  (u_rhs, I_Z4C_AXX, I_Z4C_AZZ);

  weyl.rpsi4.InitWithShallowSlice (u_weyl, 0);
  weyl.ipsi4.InitWithShallowSlice (u_weyl, 1);

  adm_ints.eadm.InitWithShallowSlice (u_adm_ints, 0);

  opt.chi_psi_power = pin->GetOrAddReal("z4c", "chi_psi_power", -4.0);
  opt.chi_div_floor = pin->GetOrAddReal("z4c", "chi_div_floor", -1000.0);
  opt.diss = pin->GetOrAddReal("z4c", "diss", 0.0);
  opt.eps_floor = pin->GetOrAddReal("z4c", "eps_floor", 1e-12);
  opt.damp_kappa1 = pin->GetOrAddReal("z4c", "damp_kappa1", 0.0);
  opt.damp_kappa2 = pin->GetOrAddReal("z4c", "damp_kappa2", 0.0);
  // Gauge conditions (default to moving puncture gauge)
  opt.lapse_harmonicf = pin->GetOrAddReal("z4c", "lapse_harmonicf", 1.0);
  opt.lapse_harmonic = pin->GetOrAddReal("z4c", "lapse_harmonic", 0.0);
  opt.lapse_oplog = pin->GetOrAddReal("z4c", "lapse_oplog", 2.0);
  opt.lapse_advect = pin->GetOrAddReal("z4c", "lapse_advect", 1.0);
  opt.shift_ggamma = pin->GetOrAddReal("z4c", "shift_Gamma", 1.0);
  opt.shift_advect = pin->GetOrAddReal("z4c", "shift_advect", 1.0);

  opt.shift_alpha2ggamma = pin->GetOrAddReal("z4c", "shift_alpha2Gamma", 0.0);
  opt.shift_hh = pin->GetOrAddReal("z4c", "shift_H", 0.0);

  opt.shift_eta = pin->GetOrAddReal("z4c", "shift_eta", 2.0);
  opt.vB_eta = pin->GetOrAddReal("z4c", "B_eta", 1.0);
  opt.first_order_shift = pin->GetOrAddBoolean("z4c", "first_order_shift", 1);
  opt.shock_avoid_lapse = pin->GetOrAddBoolean("z4c", "shock_avoid_lapse", 0);


  opt.use_z4c = pin->GetOrAddBoolean("z4c", "use_z4c", true);

  opt.user_Sbc = pin->GetOrAddBoolean("z4c", "user_Sbc", false);

  opt.extrap_order = fmax(2,fmin(indcs.ng,fmin(4,
      pin->GetOrAddInteger("z4c", "extrap_order", 2))));

  diss = opt.diss*pow(2., -2.*indcs.ng)*(indcs.ng % 2 == 0 ? -1. : 1.);
  }

  // allocate memory for conserved variables on coarse mesh
  if (ppack->pmesh->multilevel) {
    auto &indcs = pmy_pack->pmesh->mb_indcs;
    int nccells1 = indcs.cnx1 + 2*(indcs.ng);
    int nccells2 = (indcs.cnx2 > 1)? (indcs.cnx2 + 2*(indcs.ng)) : 1;
    int nccells3 = (indcs.cnx3 > 1)? (indcs.cnx3 + 2*(indcs.ng)) : 1;
    Kokkos::realloc(coarse_u0, nmb, (nz4c), nccells3, nccells2, nccells1);
    Kokkos::realloc(coarse_u_weyl, nmb, (2), nccells3, nccells2, nccells1);
    Kokkos::realloc(coarse_u_adm_ints, nmb, (1), nccells3, nccells2, nccells1);
  }
  Kokkos::Profiling::popRegion();

  // allocate boundary buffers for conserved (cell-centered) variables
  Kokkos::Profiling::pushRegion("Buffers");
  pbval_u = new MeshBoundaryValuesCC(ppack, pin, true);
  pbval_u->InitializeBuffers((nz4c));
  pbval_weyl = new MeshBoundaryValuesCC(ppack, pin, true);
  pbval_weyl->InitializeBuffers((2));
  Kokkos::Profiling::popRegion();

  // wave extraction spheres
  auto &grids = spherical_grids;
  // set nrad_wave_extraction = 0 to turn off wave extraction
  nrad = pin->GetOrAddReal("z4c", "nrad_wave_extraction", 1);
  int nlev = pin->GetOrAddReal("z4c", "extraction_nlev", 10);
  for (int i=1; i<=nrad; i++) {
    Real rad = pin->GetOrAddReal("z4c", "extraction_radius_"+std::to_string(i), 10);
    grids.push_back(std::make_unique<SphericalGrid>(ppack, nlev, rad));
  }
  // TODO(@dur566): Why is the size of psi_out hardcoded?
  psi_out = new Real[nrad*77*2];
  mkdir("waveforms",0775);
  waveform_dt = pin->GetOrAddReal("z4c", "waveform_dt", 1);
  last_output_time = 0;

<<<<<<< HEAD
  // adm energy spheres
  auto &adm_grids = adm_spherical_grids;
  // set nrad_adm_energy = 0 to turn off adm energy calculation
  // for now evaluate the adm quantities whenever the waveforms are calculated
  nrad_adm = pin->GetOrAddReal("z4c", "nrad_adm", 1);
  int nlev_adm = pin->GetOrAddReal("z4c", "adm_nlev", 10);
  Kokkos::realloc(eadm_out,nrad_adm,1);
  for (int i=1; i<=nrad_adm; i++) {
    Real rad = pin->GetOrAddReal("z4c", "adm_radius_"+std::to_string(i), 10);
    adm_grids.push_back(std::make_unique<SphericalGrid>(ppack, nlev_adm, rad));
  }
  // mkdir("adm_quantities",0775);
=======
  // Construct the compact object trackers
  int n = 0;
  while (true) {
    if (pin->DoesParameterExist("z4c", "co_" + std::to_string(n) + "_type")) {
      ptracker.emplace_back(pmy_pack->pmesh, pin, n);
      n++;
    } else {
      break;
    }
  }
>>>>>>> f2e6f2d2
}

//----------------------------------------------------------------------------------------
//! \fn void Z4c::AlgConstr(AthenaArray<Real> & u)
//! \brief algebraic constraints projection
//
// This function operates on all grid points of the MeshBlock
void Z4c::AlgConstr(MeshBlockPack *pmbp) {
  // capture variables for the kernel
  auto &indcs = pmbp->pmesh->mb_indcs;
  int &is = indcs.is; int &ie = indcs.ie;
  int &js = indcs.js; int &je = indcs.je;
  int &ks = indcs.ks; int &ke = indcs.ke;
  //For GLOOPS
  int isg = is-indcs.ng; int ieg = ie+indcs.ng;
  int jsg = js-indcs.ng; int jeg = je+indcs.ng;
  int ksg = ks-indcs.ng; int keg = ke+indcs.ng;

  int nmb = pmbp->nmb_thispack;

  auto &z4c = pmbp->pz4c->z4c;
  par_for("Alg constr loop",DevExeSpace(),
  0,nmb-1,ksg,keg,jsg,jeg,isg,ieg,
  KOKKOS_LAMBDA(const int m, const int k, const int j, const int i) {
    Real detg = adm::SpatialDet(z4c.g_dd(m,0,0,k,j,i), z4c.g_dd(m,0,1,k,j,i),
                              z4c.g_dd(m,0,2,k,j,i),z4c.g_dd(m,1,1,k,j,i),
                              z4c.g_dd(m,1,2,k,j,i), z4c.g_dd(m,2,2,k,j,i));
    detg = detg > 0. ? detg : 1.;
    // Real eps = detg - 1.;
    // Real oopsi4 = (eps < opt.eps_floor) ? (1. - opt.eps_floor/3.) :
    //             (std::pow(1./detg, 1./3.));
    Real oopsi4 = std::cbrt(1./detg);

    for(int a = 0; a < 3; ++a)
    for(int b = a; b < 3; ++b) {
      z4c.g_dd(m,a,b,k,j,i) *= oopsi4;
    }

    // compute trace of A
    // note: here we are assuming that det g = 1, which we enforced above
    Real A = adm::Trace(1.0,
              z4c.g_dd(m,0,0,k,j,i), z4c.g_dd(m,0,1,k,j,i), z4c.g_dd(m,0,2,k,j,i),
              z4c.g_dd(m,1,1,k,j,i), z4c.g_dd(m,1,2,k,j,i), z4c.g_dd(m,2,2,k,j,i),
              z4c.vA_dd(m,0,0,k,j,i), z4c.vA_dd(m,0,1,k,j,i), z4c.vA_dd(m,0,2,k,j,i),
              z4c.vA_dd(m,1,1,k,j,i), z4c.vA_dd(m,1,2,k,j,i), z4c.vA_dd(m,2,2,k,j,i));

    // enforce trace of A to be zero
    for(int a = 0; a < 3; ++a)
    for(int b = a; b < 3; ++b) {
      z4c.vA_dd(m,a,b,k,j,i) -= (1.0/3.0) * A * z4c.g_dd(m,a,b,k,j,i);
    }
  });
}
//----------------------------------------------------------------------------------------
// destructor
Z4c::~Z4c() {
  delete[] psi_out;
  delete pbval_u;
  delete pbval_weyl;
  delete pamr;
}

} // namespace z4c<|MERGE_RESOLUTION|>--- conflicted
+++ resolved
@@ -66,15 +66,10 @@
   u_rhs("u_rhs z4c",1,1,1,1,1),
   u_weyl("u_weyl",1,1,1,1,1),
   coarse_u_weyl("coarse_u_weyl",1,1,1,1,1),
-<<<<<<< HEAD
   u_adm_ints("u_adm_ints",1,1,1,1,1),
   coarse_u_adm_ints("coarse_u_adm_ints",1,1,1,1,1),
-  psi_out("psi_out",1,1,1),
   eadm_out("eadm_out",1,1),
-  pz4c_amr(new Z4c_AMR(this,pin)) {
-=======
   pamr(new Z4c_AMR(pin)) {
->>>>>>> f2e6f2d2
   // (1) read time-evolution option [already error checked in driver constructor]
   // Then initialize memory and algorithms for reconstruction and Riemann solvers
   std::string evolution_t = pin->GetString("time","evolution");
@@ -200,7 +195,6 @@
   waveform_dt = pin->GetOrAddReal("z4c", "waveform_dt", 1);
   last_output_time = 0;
 
-<<<<<<< HEAD
   // adm energy spheres
   auto &adm_grids = adm_spherical_grids;
   // set nrad_adm_energy = 0 to turn off adm energy calculation
@@ -213,7 +207,6 @@
     adm_grids.push_back(std::make_unique<SphericalGrid>(ppack, nlev_adm, rad));
   }
   // mkdir("adm_quantities",0775);
-=======
   // Construct the compact object trackers
   int n = 0;
   while (true) {
@@ -224,7 +217,6 @@
       break;
     }
   }
->>>>>>> f2e6f2d2
 }
 
 //----------------------------------------------------------------------------------------
