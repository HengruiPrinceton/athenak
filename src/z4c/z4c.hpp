#ifndef Z4C_Z4C_HPP_
#define Z4C_Z4C_HPP_
//========================================================================================
// AthenaXXX astrophysical plasma code
// Copyright(C) 2020 James M. Stone <jmstone@ias.edu> and the Athena code team
// Licensed under the 3-clause BSD License (the "LICENSE")
//========================================================================================
//! \file z4c.hpp
//! \brief definitions for Z4c class

#include <map>
#include <memory>    // make_unique, unique_ptr
#include <string>
#include <vector>
#include "athena.hpp"
#include "utils/finite_diff.hpp"
#include "parameter_input.hpp"
#include "tasklist/task_list.hpp"
#include "bvals/bvals.hpp"
#include "athena_tensor.hpp"
#include "geodesic-grid/geodesic_grid.hpp"
#include "geodesic-grid/spherical_grid.hpp"

// forward declarations
class Coordinates;
class Driver;

//----------------------------------------------------------------------------------------
//! \struct Z4cTaskIDs
//  \brief container to hold TaskIDs of all z4c tasks

struct Z4cTaskIDs {
  TaskID irecv;
  TaskID copyu;
  TaskID crhs;
  TaskID sombc;
  TaskID expl;
  TaskID sendu;
  TaskID recvu;
  TaskID newdt;
  TaskID bcs;
  TaskID prol;
  TaskID algc;
  TaskID z4tad;
  TaskID admc;
  TaskID csend;
  TaskID crecv;
  TaskID restu;
  TaskID ptrck;
  TaskID weyl_scalar;
  TaskID waveform;
};

namespace z4c {
class Z4c_AMR;

// Shift needed for derivatives
//----------------------------------------------------------------------------------------
//! \class Z4c

class Z4c {
 public:
  Z4c(MeshBlockPack *ppack, ParameterInput *pin);
  ~Z4c();

  // Indices of evolved variables
  enum {
    I_Z4C_CHI,
    I_Z4C_GXX, I_Z4C_GXY, I_Z4C_GXZ, I_Z4C_GYY, I_Z4C_GYZ, I_Z4C_GZZ,
    I_Z4C_KHAT,
    I_Z4C_AXX, I_Z4C_AXY, I_Z4C_AXZ, I_Z4C_AYY, I_Z4C_AYZ, I_Z4C_AZZ,
    I_Z4C_GAMX, I_Z4C_GAMY, I_Z4C_GAMZ,
    I_Z4C_THETA,
    I_Z4C_ALPHA,
    I_Z4C_BETAX, I_Z4C_BETAY, I_Z4C_BETAZ,
    I_Z4C_BX, I_Z4C_BY, I_Z4C_BZ,
    nz4c
  };
  // Names of Z4c variables
  static char const * const Z4c_names[nz4c];
  // Indices of Constraint variables
  enum {
    I_CON_C,
    I_CON_H,
    I_CON_M,
    I_CON_Z,
    I_CON_MX, I_CON_MY, I_CON_MZ,
    ncon,
  };
  // Names of costraint variables
  static char const * const Constraint_names[ncon];
  // Indices of matter fields
  enum {
    I_MAT_RHO,
    I_MAT_SX, I_MAT_SY, I_MAT_SZ,
    I_MAT_SXX, I_MAT_SXY, I_MAT_SXZ, I_MAT_SYY, I_MAT_SYZ, I_MAT_SZZ,
    nmat
  };
  // Names of matter variables
  static char const * const Matter_names[nmat];

  // data
  // flags to denote relativistic dynamics
  DvceArray5D<Real> u_con;     // constraints fields
  DvceArray5D<Real> u_mat;
  DvceArray5D<Real> u0;        // z4c solution
  DvceArray5D<Real> u1;        // z4c solution at intermediate timestep
  DvceArray5D<Real> u_rhs;     // z4c rhs storage
  DvceArray5D<Real> coarse_u0; // coarse representation of z4c solution
  DvceArray5D<Real> u_weyl; // weyl scalars

  // puncture location
  Real ppos[3] = {0.,0.,0.}; // later on initiate from input file
#if TWO_PUNCTURES
  // second puncture location
  Real ppos2[3] = {0.,0.,0.}; // later on initiate from input file
#endif
  struct ADM_vars {
    AthenaTensor<Real, TensorSymm::NONE, 3, 0> psi4;
    AthenaTensor<Real, TensorSymm::SYM2, 3, 2> g_dd;
    AthenaTensor<Real, TensorSymm::SYM2, 3, 2> vK_dd;
  };
  ADM_vars adm;

  struct ADMhost_vars {
    AthenaHostTensor<Real, TensorSymm::NONE, 3, 0> psi4;
    AthenaHostTensor<Real, TensorSymm::SYM2, 3, 2> g_dd;
    AthenaHostTensor<Real, TensorSymm::SYM2, 3, 2> vK_dd;
  };

  struct Wave_Extr_vars {
    AthenaTensor<Real, TensorSymm::NONE, 3, 0> rpsi4;
    AthenaTensor<Real, TensorSymm::NONE, 3, 0> ipsi4;
  };
  Wave_Extr_vars weyl;

  struct Z4c_vars {
    AthenaTensor<Real, TensorSymm::NONE, 3, 0> chi;     // conf. factor
    AthenaTensor<Real, TensorSymm::NONE, 3, 0> vKhat;   // trace extr. curvature
    AthenaTensor<Real, TensorSymm::NONE, 3, 0> vTheta;  // Theta var in Z4c
    AthenaTensor<Real, TensorSymm::NONE, 3, 0> alpha;   // lapse
    AthenaTensor<Real, TensorSymm::NONE, 3, 1> vGam_u;  // Gamma functions (BSSN)
    AthenaTensor<Real, TensorSymm::NONE, 3, 1> beta_u;  // shift
    AthenaTensor<Real, TensorSymm::NONE, 3, 1> vB_u;  // shift advective derivative
    AthenaTensor<Real, TensorSymm::SYM2, 3, 2> g_dd;    // conf. 3-metric
    AthenaTensor<Real, TensorSymm::SYM2, 3, 2> vA_dd;   // conf. traceless extr. curvature
  };
  Z4c_vars z4c;
  Z4c_vars rhs;

  // aliases for the constraints
  struct Constraint_vars {
    AthenaTensor<Real, TensorSymm::NONE, 3, 0> C;         // Z constraint monitor
    AthenaTensor<Real, TensorSymm::NONE, 3, 0> H;         // hamiltonian constraint
    AthenaTensor<Real, TensorSymm::NONE, 3, 0> M;         // norm squared of M_d
    AthenaTensor<Real, TensorSymm::NONE, 3, 0> Z;         // Z constraint violation
    AthenaTensor<Real, TensorSymm::NONE, 3, 1> M_d;       // momentum constraint
  };
  Constraint_vars con;

  // aliases for the matter variables
  struct Matter_vars {
    AthenaTensor<Real, TensorSymm::NONE, 3, 0> rho;       // matter energy density
    AthenaTensor<Real, TensorSymm::NONE, 3, 1> vS_d;       // matter momentum density
    AthenaTensor<Real, TensorSymm::SYM2, 3, 2> vS_dd;      // matter stress tensor
  };
  Matter_vars mat;

  struct Options {
    Real chi_psi_power;   // chi = psi^N, N = chi_psi_power
    // puncture's floor value for chi, use max(chi, chi_div_floor)
    // in non-differentiated chi
    Real chi_div_floor;
    Real diss;            // amount of numerical dissipation
    Real eps_floor;       // a small number O(10^-12)
    // Constraint damping parameters
    Real damp_kappa1;
    Real damp_kappa2;
    // Gauge conditions for the lapse
    Real lapse_oplog;
    Real lapse_harmonicf;
    Real lapse_harmonic;
    Real lapse_advect;
    // Gauge condition for the shift
    Real shift_ggamma;
    Real shift_alpha2ggamma;
    Real shift_hh;
    Real shift_advect;
    Real shift_eta;
<<<<<<< HEAD
    // Gauge condition for shift derivative
    Real vB_eta;

    // gamma-driver shift or using B as in Marronetti et al.
    bool gamma_driver_shift;
=======
    // Boundary extrapolation order
    int extrap_order;
>>>>>>> 0de99da3
  };
  Options opt;
  Real diss;              // Dissipation parameter

  // Boundary communication buffers and functions for u
  BoundaryValuesCC *pbval_u;

  // following only used for time-evolving flow
  Real dtnew;
  // container to hold names of TaskIDs
  Z4cTaskIDs id;

  // geodesic grid for wave extr
  std::vector<std::unique_ptr<SphericalGrid>> spherical_grids;
  // array storing waveform at each radii
  HostArray3D<Real> psi_out;
  Real waveform_dt;
  Real last_output_time;

  // functions
  void AssembleZ4cTasks(std::map<std::string, std::shared_ptr<TaskList>> tl);
  TaskStatus InitRecv(Driver *d, int stage);
  TaskStatus ClearRecv(Driver *d, int stage);
  TaskStatus ClearSend(Driver *d, int stage);
  TaskStatus CopyU(Driver *d, int stage);
  TaskStatus SendU(Driver *d, int stage);
  TaskStatus RecvU(Driver *d, int stage);
  TaskStatus Prolongate(Driver *pdrive, int stage);
  TaskStatus ExpRKUpdate(Driver *d, int stage);
  TaskStatus NewTimeStep(Driver *d, int stage);
  TaskStatus ApplyPhysicalBCs(Driver *d, int stage);
  TaskStatus EnforceAlgConstr(Driver *d, int stage);

  TaskStatus Z4cToADM_(Driver *d, int stage);
  TaskStatus ADMConstraints_(Driver *d, int stage);
  TaskStatus Z4cBoundaryRHS(Driver *d, int stage);
  TaskStatus RestrictU(Driver *d, int stage);
  TaskStatus PunctureTracker(Driver *d, int stage);
  TaskStatus CalcWeylScalar_(Driver *d, int stage);
  TaskStatus CalcWaveForm_(Driver *d, int stage);

  template <int NGHOST>
  TaskStatus CalcRHS(Driver *d, int stage);
  template <int NGHOST>
  void ADMToZ4c(MeshBlockPack *pmbp, ParameterInput *pin);
  void GaugePreCollapsedLapse(MeshBlockPack *pmbp, ParameterInput *pin);
  void Z4cToADM(MeshBlockPack *pmbp);
  template <int NGHOST>
  void ADMConstraints(MeshBlockPack *pmbp);
  template <int NGHOST>
  void Z4cWeyl(MeshBlockPack *pmbp);
  void WaveExtr(MeshBlockPack *pmbp);
  void AlgConstr(MeshBlockPack *pmbp);

  // amr criteria
  Z4c_AMR *pz4c_amr{nullptr};

 private:
  MeshBlockPack* pmy_pack;  // ptr to MeshBlockPack containing this Z4c
};



} // namespace z4c
#endif //Z4C_Z4C_HPP_<|MERGE_RESOLUTION|>--- conflicted
+++ resolved
@@ -187,16 +187,13 @@
     Real shift_hh;
     Real shift_advect;
     Real shift_eta;
-<<<<<<< HEAD
     // Gauge condition for shift derivative
     Real vB_eta;
 
     // gamma-driver shift or using B as in Marronetti et al.
     bool gamma_driver_shift;
-=======
     // Boundary extrapolation order
     int extrap_order;
->>>>>>> 0de99da3
   };
   Options opt;
   Real diss;              // Dissipation parameter
