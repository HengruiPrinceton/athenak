//========================================================================================
// Athena++ astrophysical MHD code
// Copyright(C) 2014 James M. Stone <jmstone@princeton.edu> and other code contributors
// Licensed under the 3-clause BSD License, see LICENSE file for details
//========================================================================================
//! \file meshblock_pack.cpp
//  \brief implementation of constructor and functions in MeshBlockPack class

#include <cstdlib>
#include <iostream>
#include <utility>
#include <memory>

#include "athena.hpp"
#include "parameter_input.hpp"
#include "mesh.hpp"
#include "driver/driver.hpp"
#include "hydro/hydro.hpp"
#include "mhd/mhd.hpp"
#include "ion-neutral/ion-neutral.hpp"
#include "coordinates/adm.hpp"
#include "z4c/tmunu.hpp"
#include "tasklist/numerical_relativity.hpp"
#include "z4c/z4c.hpp"
#include "dyn_grmhd/dyn_grmhd.hpp"
#include "diffusion/viscosity.hpp"
#include "diffusion/resistivity.hpp"
#include "radiation/radiation.hpp"
#include "srcterms/turb_driver.hpp"
#include "particles/particles.hpp"
#include "units/units.hpp"
#include "meshblock_pack.hpp"

//----------------------------------------------------------------------------------------
// MeshBlockPack constructor:

MeshBlockPack::MeshBlockPack(Mesh *pm, int igids, int igide) :
  pmesh(pm),
  gids(igids),
  gide(igide),
  nmb_thispack(igide - igids + 1) {
  // create map for task lists
  tl_map.insert(std::make_pair("before_timeintegrator",std::make_shared<TaskList>()));
  tl_map.insert(std::make_pair("after_timeintegrator",std::make_shared<TaskList>()));
  tl_map.insert(std::make_pair("before_stagen",std::make_shared<TaskList>()));
  tl_map.insert(std::make_pair("stagen",std::make_shared<TaskList>()));
  tl_map.insert(std::make_pair("after_stagen",std::make_shared<TaskList>()));
}

//----------------------------------------------------------------------------------------
// MeshBlock destructor

MeshBlockPack::~MeshBlockPack() {
  delete pcoord;
  if (phydro != nullptr) {delete phydro;}
  if (pmhd   != nullptr) {delete pmhd;}
  if (padm   != nullptr) {delete padm;}
  if (ptmunu != nullptr) {delete ptmunu;}
  if (prad   != nullptr) {delete prad;}
  if (pdyngr != nullptr) {delete pdyngr;}
  if (pnr    != nullptr) {delete pnr;}
  if (pturb  != nullptr) {delete pturb;}
  if (punit  != nullptr) {delete punit;}
  if (pz4c   != nullptr) {delete pz4c;}
  if (ppart  != nullptr) {delete ppart;}
  // must be last, since it calls ~BoundaryValues() which (MPI) uses pmy_pack->pmb->nnghbr
  delete pmb;
}

//----------------------------------------------------------------------------------------
//! \fn MeshBlockPack::AddMeshBlocks(ParameterInput *pin)
//! \brief Wrapper function for calling MeshBlock constructor inside MeshBlockPack.
//! Allows for passing of pointer to 'this' pack.

void MeshBlockPack::AddMeshBlocks(ParameterInput *pin) {
  pmb = new MeshBlock(this, gids, nmb_thispack);
}

//----------------------------------------------------------------------------------------
//! \fn MeshBlockPack::AddCoordinates(ParameterInput *pin)
//! \brief Wrapper function for calling Coordinates constructor inside MeshBlockPack.
//! Allows for passing of pointer to 'this' pack. Must be called BEFORE AddPhysics()
//! function, since latter uses data inside Coordinates class.

void MeshBlockPack::AddCoordinates(ParameterInput *pin) {
  pcoord = new Coordinates(pin, this);
}

//----------------------------------------------------------------------------------------
// \fn MeshBlockPack::AddPhysics()
// \brief construct physics modules and tasks lists in this MeshBlockPack, based on which
// <blocks> are present in the input file.  Called from main().

void MeshBlockPack::AddPhysics(ParameterInput *pin) {
  int nphysics = 0;
  TaskID none(0);

  // (1) Units.  Create first so that they can be used in other physics constructors
  // Default units are simply code units
  if (pin->DoesBlockExist("units")) {
    punit = new units::Units(pin);
  } else {
    punit = nullptr;
  }

  // (2) HYDRODYNAMICS
  // Create Hydro physics module.  Create TaskLists only for single-fluid hydro
  // (Note TaskLists stored in MeshBlockPack)
  if (pin->DoesBlockExist("hydro")) {
    phydro = new hydro::Hydro(this, pin);
    nphysics++;
    if (!(pin->DoesBlockExist("mhd")) && !(pin->DoesBlockExist("radiation")) &&
        !(pin->DoesBlockExist("adm")) && !(pin->DoesBlockExist("z4c")) ) {
      phydro->AssembleHydroTasks(tl_map);
    }
  } else {
    phydro = nullptr;
  }

  // (3) MHD
  // Create MHD physics module.  Create TaskLists only for single-fluid MHD
  if (pin->DoesBlockExist("mhd")) {
    pmhd = new mhd::MHD(this, pin);
    nphysics++;
    if (!(pin->DoesBlockExist("hydro")) && !(pin->DoesBlockExist("radiation")) &&
        !(pin->DoesBlockExist("adm")) && !(pin->DoesBlockExist("z4c")) ) {
      pmhd->AssembleMHDTasks(tl_map);
    }
  } else {
    pmhd = nullptr;
  }

  // (4) ION_NEUTRAL (two-fluid) MHD
  // Create Ion-Neutral physics module and TaskLists. Error if <hydro> and <mhd> are not
  // both defined as well.
  if (pin->DoesBlockExist("ion-neutral")) {
    pionn = new ion_neutral::IonNeutral(this, pin);   // construct new MHD object
    if (pin->DoesBlockExist("hydro") && pin->DoesBlockExist("mhd") &&
        !(pin->DoesBlockExist("adm")) && !(pin->DoesBlockExist("z4c")) ) {
      pionn->AssembleIonNeutralTasks(tl_map);
      nphysics++;
    } else {
      std::cout << "### FATAL ERROR in " << __FILE__ << " at line " << __LINE__
                << std::endl << "<ion-neutral> block detected in input file, but either"
                << " <hydro> or <mhd> block missing" << std::endl;
      std::exit(EXIT_FAILURE);
    }
  } else {
    // Error if both <hydro> and <mhd> defined, but not <ion-neutral>
    if (pin->DoesBlockExist("hydro") && pin->DoesBlockExist("mhd")) {
      std::cout << "### FATAL ERROR in " << __FILE__ << " at line " << __LINE__
                << std::endl << "Both <hydro> and <mhd> blocks detected in input file, "
                << "but <ion-neutral> block missing" << std::endl;
      std::exit(EXIT_FAILURE);
    }
    pionn = nullptr;
  }

  // (5) RADIATION
  // Create radiation physics module.  Create tasklist.
  if (pin->DoesBlockExist("radiation")) {
    prad = new radiation::Radiation(this, pin);
    nphysics++;
    prad->AssembleRadTasks(tl_map);
  } else {
    prad = nullptr;
  }

  // (6) TURBULENCE DRIVER
  // This is a special module to drive turbulence in hydro, MHD, or both. Cannot be
  // included as a source term since it requires evolving force array via O-U process.
  // Instead, TurbulenceDriver object is stored in MeshBlockPack and tasks for evolving
  // force and adding force to fluid are included in operator_split and stage_run
  // task lists respectively.
  if (pin->DoesBlockExist("turb_driving")) {
    pturb = new TurbulenceDriver(this, pin);
    pturb->IncludeInitializeModesTask(tl_map["before_timeintegrator"], none);
    pturb->IncludeAddForcingTask(tl_map["stagen"], none);
  } else {
    pturb = nullptr;
  }

  // (7) Z4c and ADM
  // Create Z4c and ADM physics module.
  if (pin->DoesBlockExist("z4c")) {
    pz4c = new z4c::Z4c(this, pin);
    padm = new adm::ADM(this, pin);
<<<<<<< HEAD
    ptmunu = new Tmunu(this, pin);
=======
    ptmunu = nullptr;
>>>>>>> b9de07f7
    nphysics++;
  } else {
    pz4c = nullptr;
    if (pin->DoesBlockExist("adm")) {
      padm = new adm::ADM(this, pin);
    } else {
      padm = nullptr;
    }
  }

  // (8) Dynamical Spacetime and Matter (MHD TODO)
  if ((pin->DoesBlockExist("z4c") || pin->DoesBlockExist("adm")) &&
      (pin->DoesBlockExist("hydro")) ) {
    std::cout << "Dynamical metric and hydro not compatible; use MHD instead  "
              << std::endl;
    std::exit(EXIT_FAILURE);
  }
  if ((pin->DoesBlockExist("z4c") || pin->DoesBlockExist("adm")) &&
      (pin->DoesBlockExist("mhd")) ) {
    pdyngr = dyngr::BuildDynGRMHD(this, pin);
    ptmunu = new Tmunu(this, pin);
  }

  if (pz4c != nullptr || padm != nullptr) {
    pnr = new numrel::NumericalRelativity(this, pin);
    pnr->AssembleNumericalRelativityTasks(tl_map);
  }

  // (8) PARTICLES
  // Create particles module.  Create tasklist.
  if (pin->DoesBlockExist("particles")) {
    ppart = new particles::Particles(this, pin);
    ppart->AssembleTasks(tl_map);
    nphysics++;
  } else {
    ppart = nullptr;
  }

  // Check that at least ONE is requested and initialized.
  // Error if there are no physics blocks in the input file.
  if (nphysics == 0) {
    std::cout << "### FATAL ERROR in " << __FILE__ << " at line " << __LINE__ << std::endl
        << "At least one physics module must be specified in input file." << std::endl;
    std::exit(EXIT_FAILURE);
  }

  return;
}<|MERGE_RESOLUTION|>--- conflicted
+++ resolved
@@ -185,11 +185,7 @@
   if (pin->DoesBlockExist("z4c")) {
     pz4c = new z4c::Z4c(this, pin);
     padm = new adm::ADM(this, pin);
-<<<<<<< HEAD
-    ptmunu = new Tmunu(this, pin);
-=======
     ptmunu = nullptr;
->>>>>>> b9de07f7
     nphysics++;
   } else {
     pz4c = nullptr;
