// AthenaXXX astrophysical plasma code
// Copyright(C) 2020 James M. Stone <jmstone@ias.edu> and the Athena code team
// Licensed under the 3-clause BSD License (the "LICENSE")
//========================================================================================
//! \file basetype_output.cpp
//  \brief implements BaseTypeOutput constructor, and LoadOutputData functions
//

#include <iostream>
#include <sstream>
#include <string>   // std::string, to_string()
#include <cstdio> // snprintf
#include <algorithm> // min_element
#include <utility> // pair<>
#include <vector>

#include "athena.hpp"
#include "parameter_input.hpp"
#include "coordinates/cell_locations.hpp"
#include "mesh/mesh.hpp"
#include "eos/eos.hpp"
#include "globals.hpp"
#include "hydro/hydro.hpp"
#include "mhd/mhd.hpp"
#include "coordinates/adm.hpp"
#include "z4c/tmunu.hpp"
#include "z4c/z4c.hpp"
#include "srcterms/srcterms.hpp"
#include "srcterms/turb_driver.hpp"
#include "outputs.hpp"

#if MPI_PARALLEL_ENABLED
#include <mpi.h>
#endif

//----------------------------------------------------------------------------------------
// BaseTypeOutput base class constructor
// Creates vector of output variable data

BaseTypeOutput::BaseTypeOutput(ParameterInput *pin, Mesh *pm, OutputParameters opar) :
    derived_var("derived-var",1,1,1,1,1),
    outarray("cc_outvar",1,1,1,1,1),
    outfield("fc_outvar",1,1,1,1),
    out_params(opar) {
  // exit for history, restart, or event log files
  if (out_params.file_type.compare("hst") == 0 ||
      out_params.file_type.compare("rst") == 0 ||
      out_params.file_type.compare("log") == 0 ||
      out_params.file_type.compare("trk") == 0) {return;}

  // initialize vector containing number of output MBs per rank
  noutmbs.assign(global_variable::nranks, 0);

  // check for valid choice of variables
  int ivar = -1;
  for (int i=0; i<(NOUTPUT_CHOICES); ++i) {
    if (out_params.variable.compare(var_choice[i]) == 0) {ivar = i;}
  }
  if (ivar < 0) {
    std::cout << "### FATAL ERROR in " << __FILE__ << " at line " << __LINE__ << std::endl
       << "Variable '" << out_params.variable << "' in block '" << out_params.block_name
       << "' in input file is not a valid choice" << std::endl;
    std::exit(EXIT_FAILURE);
  }

  // check that appropriate physics is defined for requested output variable
  // TODO(@user): Index limits of variable choices below may change if more choices added
  if ((ivar<16) && (pm->pmb_pack->phydro == nullptr)) {
    std::cout << "### FATAL ERROR in " << __FILE__ << " at line " << __LINE__ << std::endl
       << "Output of Hydro variable requested in <output> block '"
       << out_params.block_name << "' but no Hydro object has been constructed."
       << std::endl << "Input file is likely missing a <hydro> block" << std::endl;
    exit(EXIT_FAILURE);
  }
  if ((ivar>=16) && (ivar<49) && (pm->pmb_pack->pmhd == nullptr)) {
    std::cout << "### FATAL ERROR in " << __FILE__ << " at line " << __LINE__ << std::endl
       << "Output of MHD variable requested in <output> block '"
       << out_params.block_name << "' but no MHD object has been constructed."
       << std::endl << "Input file is likely missing a <mhd> block" << std::endl;
    exit(EXIT_FAILURE);
  }
  if ((ivar==49) && (pm->pmb_pack->pturb == nullptr)) {
    std::cout << "### FATAL ERROR in " << __FILE__ << " at line " << __LINE__ << std::endl
       << "Output of Force variable requested in <output> block '"
       << out_params.block_name << "' but no Force object has been constructed."
       << std::endl << "Input file is likely missing a <forcing> block" << std::endl;
    exit(EXIT_FAILURE);
  }
  if (ivar==50 && (pm->pmb_pack->prad == nullptr)) {
    std::cout << "### FATAL ERROR in " << __FILE__ << " at line " << __LINE__ << std::endl
       << "Output of Radiation moments requested in <output> block '"
       << out_params.block_name << "' but no Radiation object has been constructed."
       << std::endl << "Input file is likely missing a <radiation> block" << std::endl;
    exit(EXIT_FAILURE);
  }
  if ((ivar==51 || ivar==52) &&
      ((pm->pmb_pack->prad == nullptr) ||
       (pm->pmb_pack->phydro == nullptr && pm->pmb_pack->pmhd == nullptr))) {
    std::cout << "### FATAL ERROR in " << __FILE__ << " at line " << __LINE__ << std::endl
       << "Output of Fluid Frame Radiation moments requested in <output> block '"
       << out_params.block_name << "' but either Radiation object has not been "
       << " constructed, or corresponding Hydro or MHD object missing" << std::endl;
    exit(EXIT_FAILURE);
  }
  if ((ivar>=52) && (ivar<67) &&
      (pm->pmb_pack->prad == nullptr || pm->pmb_pack->phydro == nullptr)) {
    std::cout << "### FATAL ERROR in " << __FILE__ << " at line " << __LINE__ << std::endl
       << "Output of Radiation Hydro variables requested in <output> block '"
       << out_params.block_name << "' but Radiation and/or Hydro object not constructed."
       << std::endl << "Input file is likely missing corresponding block" << std::endl;
    exit(EXIT_FAILURE);
  }
  if ((ivar>=67) && (ivar<87) &&
      (pm->pmb_pack->prad == nullptr || pm->pmb_pack->pmhd == nullptr)) {
    std::cout << "### FATAL ERROR in " << __FILE__ << " at line " << __LINE__ << std::endl
       << "Output of Radiation MHD variables requested in <output> block '"
       << out_params.block_name << "' but Radiation and/or MHD object not constructed."
       << std::endl << "Input file is likely missing corresponding block" << std::endl;
    exit(EXIT_FAILURE);
  }
  if ((ivar>=87) && (ivar<105) && (pm->pmb_pack->padm == nullptr)) {
    std::cout << "### FATAL ERROR in " << __FILE__ << " at line " << __LINE__ << std::endl
       << "Output of ADM variable requested in <output> block '"
       << out_params.block_name << "' but ADM object not constructed."
       << std::endl << "Input file is likely missing corresponding block" << std::endl;
    exit(EXIT_FAILURE);
  }
  if ((ivar>=105) && (ivar<132) && (pm->pmb_pack->pz4c == nullptr)) {
    std::cout << "### FATAL ERROR in " << __FILE__ << " at line " << __LINE__ << std::endl
       << "Output of Z4c variable requested in <output> block '"
       << out_params.block_name << "' but Z4c object not constructed."
       << std::endl << "Input file is likely missing corresponding block" << std::endl;
    exit(EXIT_FAILURE);
  }
<<<<<<< HEAD
  if ((ivar>=132) && (ivar<135) && (pm->pmb_pack->pz4c == nullptr)) {
=======
  if ((ivar>=128) && (ivar<131) && (pm->pmb_pack->pz4c == nullptr)) {
>>>>>>> f2e6f2d2
    std::cout << "### FATAL ERROR in " << __FILE__ << " at line " << __LINE__ << std::endl
       << "Output of weyl variable requested in <output> block '"
       << out_params.block_name << "' but weyl object not constructed."
       << std::endl << "Input file is likely missing corresponding block" << std::endl;
    exit(EXIT_FAILURE);
  }
<<<<<<< HEAD
  if ((ivar>=154) && (ivar<156) && (pm->pmb_pack->ppart == nullptr)) {
=======
  if ((ivar>=131) && (ivar<139) && (pm->pmb_pack->pz4c == nullptr)) {
    std::cout << "### FATAL ERROR in " << __FILE__ << " at line " << __LINE__ << std::endl
       << "Output of constraint variables request in <output> block '"
       << out_params.block_name << "' but Z4c object not constructed."
       << std::endl << "Input file is likely missing corresponding block" << std::endl;
    exit(EXIT_FAILURE);
  }
  if ((ivar>=139) && (ivar<150) && (pm->pmb_pack->ptmunu == nullptr)) {
    std::cout << "### FATAL ERROR in " << __FILE__ << " at line " << __LINE__ << std::endl
       << "Output of Tmunu variable requested in <output> block '"
       << out_params.block_name << "' but no Tmunu object has been constructed."
       << std::endl << "Input file is likely missing a <adm> block" << std::endl;
  }
  if ((ivar>=150) && (ivar<152) && (pm->pmb_pack->ppart == nullptr)) {
>>>>>>> f2e6f2d2
    std::cout << "### FATAL ERROR in " << __FILE__ << " at line " << __LINE__ << std::endl
       << "Output of particles requested in <output> block '"
       << out_params.block_name << "' but particle object not constructed."
       << std::endl << "Input file is likely missing corresponding block" << std::endl;
    exit(EXIT_FAILURE);
  }

  // Now load STL vector of output variables
  outvars.clear();

  // make a vector of out_params.variables
  std::vector<std::string> variables;

  variables.push_back(out_params.variable);
  if (out_params.file_type == "pdf") {
    if (out_params.nbin2 > 1) {
      variables.push_back(out_params.variable_2);
    }
  }


  for (const auto& variable : variables) {
    // hydro (lab-frame) density
    if (variable.compare("hydro_u_d") == 0 ||
        variable.compare("hydro_u") == 0 ||
        variable.compare("rad_hydro_u_d") == 0 ||
        variable.compare("rad_hydro_u") == 0) {
      outvars.emplace_back("dens",0,&(pm->pmb_pack->phydro->u0));
    }

    // hydro (rest-frame) density
    if (variable.compare("hydro_w_d") == 0 ||
        variable.compare("hydro_w") == 0 ||
        variable.compare("rad_hydro_w_d") == 0 ||
        variable.compare("rad_hydro_w") == 0) {
      outvars.emplace_back("dens",0,&(pm->pmb_pack->phydro->w0));
    }

    // hydro components of momentum
    if (variable.compare("hydro_u_m1") == 0 ||
        variable.compare("hydro_u") == 0 ||
        variable.compare("rad_hydro_u_m1") == 0 ||
        variable.compare("rad_hydro_u") == 0) {
      outvars.emplace_back("mom1",1,&(pm->pmb_pack->phydro->u0));
    }
    if (variable.compare("hydro_u_m2") == 0 ||
        variable.compare("hydro_u") == 0 ||
        variable.compare("rad_hydro_u_m2") == 0 ||
        variable.compare("rad_hydro_u") == 0) {
      outvars.emplace_back("mom2",2,&(pm->pmb_pack->phydro->u0));
    }
    if (variable.compare("hydro_u_m3") == 0 ||
        variable.compare("hydro_u") == 0 ||
        variable.compare("rad_hydro_u_m3") == 0 ||
        variable.compare("rad_hydro_u") == 0) {
      outvars.emplace_back("mom3",3,&(pm->pmb_pack->phydro->u0));
    }

    // hydro components of velocity
    if (variable.compare("hydro_w_vx") == 0 ||
        variable.compare("hydro_w") == 0 ||
        variable.compare("rad_hydro_w_vx") == 0 ||
        variable.compare("rad_hydro_w") == 0) {
      outvars.emplace_back("velx",1,&(pm->pmb_pack->phydro->w0));
    }
    if (variable.compare("hydro_w_vy") == 0 ||
        variable.compare("hydro_w") == 0 ||
        variable.compare("rad_hydro_w_vy") == 0 ||
        variable.compare("rad_hydro_w") == 0) {
      outvars.emplace_back("vely",2,&(pm->pmb_pack->phydro->w0));
    }
    if (variable.compare("hydro_w_vz") == 0 ||
        variable.compare("hydro_w") == 0 ||
        variable.compare("rad_hydro_w_vz") == 0 ||
        variable.compare("rad_hydro_w") == 0) {
      outvars.emplace_back("velz",3,&(pm->pmb_pack->phydro->w0));
    }

    // hydro total energy
    if (variable.compare("hydro_u_e") == 0 ||
        variable.compare("hydro_u") == 0 ||
        variable.compare("rad_hydro_u_e") == 0 ||
        variable.compare("rad_hydro_u") == 0) {
      if (pm->pmb_pack->phydro->peos->eos_data.is_ideal) {
        outvars.emplace_back("ener",4,&(pm->pmb_pack->phydro->u0));
      }
    }

    // hydro internal energy or temperature
    if (variable.compare("hydro_w_e") == 0 ||
        variable.compare("hydro_w") == 0 ||
        variable.compare("rad_hydro_w_e") == 0 ||
        variable.compare("rad_hydro_w") == 0) {
      if (pm->pmb_pack->phydro->peos->eos_data.is_ideal) {
        outvars.emplace_back("eint",4,&(pm->pmb_pack->phydro->w0));
      }
    }

    // hydro passive scalars mass densities (s*d)
    if (variable.compare("hydro_u_s") == 0 ||
        variable.compare("hydro_u") == 0 ||
        variable.compare("rad_hydro_u_s") == 0 ||
        variable.compare("rad_hydro_u") == 0) {
      int nhyd = pm->pmb_pack->phydro->nhydro;
      int nvars = nhyd + pm->pmb_pack->phydro->nscalars;
      for (int n=nhyd; n<nvars; ++n) {
        char number[3];
        std::snprintf(number,sizeof(number),"%02d",(n - nhyd));
        std::string vname;
        vname.assign("r_");
        vname.append(number);
        outvars.emplace_back(vname,n,&(pm->pmb_pack->phydro->u0));
      }
    }

    // hydro passive scalars (s)
    if (variable.compare("hydro_w_s") == 0 ||
        variable.compare("hydro_w") == 0 ||
        variable.compare("rad_hydro_w_s") == 0 ||
        variable.compare("rad_hydro_w") == 0) {
      int nhyd = pm->pmb_pack->phydro->nhydro;
      int nvars = nhyd + pm->pmb_pack->phydro->nscalars;
      for (int n=nhyd; n<nvars; ++n) {
        char number[3];
        std::snprintf(number,sizeof(number),"%02d",(n - nhyd));
        std::string vname;
        vname.assign("s_");
        vname.append(number);
        outvars.emplace_back(vname,n,&(pm->pmb_pack->phydro->w0));
      }
    }

    // mhd (lab-frame) density
    if (variable.compare("mhd_u_d") == 0 ||
        variable.compare("mhd_u") == 0 ||
        variable.compare("mhd_u_bcc") == 0 ||
        variable.compare("rad_mhd_u_d") == 0 ||
        variable.compare("rad_mhd_u") == 0 ||
        variable.compare("rad_mhd_u_bcc") == 0) {
      outvars.emplace_back("dens",0,&(pm->pmb_pack->pmhd->u0));
    }

    // mhd (rest-frame) density
    if (variable.compare("mhd_w_d") == 0 ||
        variable.compare("mhd_w") == 0 ||
        variable.compare("mhd_w_bcc") == 0 ||
        variable.compare("rad_mhd_w_d") == 0 ||
        variable.compare("rad_mhd_w") == 0 ||
        variable.compare("rad_mhd_w_bcc") == 0) {
      outvars.emplace_back("dens",0,&(pm->pmb_pack->pmhd->w0));
    }

    // mhd components of momentum
    if (variable.compare("mhd_u_m1") == 0 ||
        variable.compare("mhd_u") == 0 ||
        variable.compare("mhd_u_bcc") == 0 ||
        variable.compare("rad_mhd_u_m1") == 0 ||
        variable.compare("rad_mhd_u") == 0 ||
        variable.compare("rad_mhd_u_bcc") == 0) {
      outvars.emplace_back("mom1",1,&(pm->pmb_pack->pmhd->u0));
    }
    if (variable.compare("mhd_u_m2") == 0 ||
        variable.compare("mhd_u") == 0 ||
        variable.compare("mhd_u_bcc") == 0 ||
        variable.compare("rad_mhd_u_m2") == 0 ||
        variable.compare("rad_mhd_u") == 0 ||
        variable.compare("rad_mhd_u_bcc") == 0) {
      outvars.emplace_back("mom2",2,&(pm->pmb_pack->pmhd->u0));
    }
    if (variable.compare("mhd_u_m3") == 0 ||
        variable.compare("mhd_u") == 0 ||
        variable.compare("mhd_u_bcc") == 0 ||
        variable.compare("rad_mhd_u_m3") == 0 ||
        variable.compare("rad_mhd_u") == 0 ||
        variable.compare("rad_mhd_u_bcc") == 0) {
      outvars.emplace_back("mom3",3,&(pm->pmb_pack->pmhd->u0));
    }

    // mhd components of velocity
    if (variable.compare("mhd_w_vx") == 0 ||
        variable.compare("mhd_w") == 0 ||
        variable.compare("mhd_w_bcc") == 0 ||
        variable.compare("rad_mhd_w_vx") == 0 ||
        variable.compare("rad_mhd_w") == 0 ||
        variable.compare("rad_mhd_w_bcc") == 0) {
      outvars.emplace_back("velx",1,&(pm->pmb_pack->pmhd->w0));
    }
    if (variable.compare("mhd_w_vy") == 0 ||
        variable.compare("mhd_w") == 0 ||
        variable.compare("mhd_w_bcc") == 0 ||
        variable.compare("rad_mhd_w_vy") == 0 ||
        variable.compare("rad_mhd_w") == 0 ||
        variable.compare("rad_mhd_w_bcc") == 0) {
      outvars.emplace_back("vely",2,&(pm->pmb_pack->pmhd->w0));
    }
    if (variable.compare("mhd_w_vz") == 0 ||
        variable.compare("mhd_w") == 0 ||
        variable.compare("mhd_w_bcc") == 0 ||
        variable.compare("rad_mhd_w_vz") == 0 ||
        variable.compare("rad_mhd_w") == 0 ||
        variable.compare("rad_mhd_w_bcc") == 0) {
      outvars.emplace_back("velz",3,&(pm->pmb_pack->pmhd->w0));
    }

    // mhd total energy
    if (variable.compare("mhd_u_e") == 0 ||
        variable.compare("mhd_u") == 0 ||
        variable.compare("mhd_u_bcc") == 0 ||
        variable.compare("rad_mhd_u_e") == 0 ||
        variable.compare("rad_mhd_u") == 0 ||
        variable.compare("rad_mhd_u_bcc") == 0) {
      if (pm->pmb_pack->pmhd->peos->eos_data.is_ideal) {
        outvars.emplace_back("ener",4,&(pm->pmb_pack->pmhd->u0));
      }
    }

    // mhd internal energy or temperature
    if (variable.compare("mhd_w_e") == 0 ||
        variable.compare("mhd_w") == 0 ||
        variable.compare("mhd_w_bcc") == 0 ||
        variable.compare("rad_mhd_w_e") == 0 ||
        variable.compare("rad_mhd_w") == 0 ||
        variable.compare("rad_mhd_w_bcc") == 0) {
      if (pm->pmb_pack->pmhd->peos->eos_data.is_ideal) {
        outvars.emplace_back("eint",4,&(pm->pmb_pack->pmhd->w0));
      }
    }

    // mhd passive scalars mass densities (s*d)
    if (variable.compare("mhd_u_s") == 0 ||
        variable.compare("mhd_u") == 0 ||
        variable.compare("mhd_u_bcc") == 0 ||
        variable.compare("rad_mhd_u_s") == 0 ||
        variable.compare("rad_mhd_u") == 0 ||
        variable.compare("rad_mhd_u_bcc") == 0) {
      int nmhd = pm->pmb_pack->pmhd->nmhd;
      int nvars = nmhd + pm->pmb_pack->pmhd->nscalars;
      for (int n=nmhd; n<nvars; ++n) {
        char number[3];
        std::snprintf(number,sizeof(number),"%02d",(n - nmhd));
        std::string vname;
        vname.assign("r_");
        vname.append(number);
        outvars.emplace_back(vname,n,&(pm->pmb_pack->pmhd->u0));
      }
    }

    // mhd passive scalars (s)
    if (variable.compare("mhd_w_s") == 0 ||
        variable.compare("mhd_w") == 0 ||
        variable.compare("mhd_w_bcc") == 0 ||
        variable.compare("rad_mhd_w_s") == 0 ||
        variable.compare("rad_mhd_w") == 0 ||
        variable.compare("rad_mhd_w_bcc") == 0) {
      int nmhd = pm->pmb_pack->pmhd->nmhd;
      int nvars = nmhd + pm->pmb_pack->pmhd->nscalars;
      for (int n=nmhd; n<nvars; ++n) {
        char number[3];
        std::snprintf(number,sizeof(number),"%02d",(n - nmhd));
        std::string vname;
        vname.assign("s_");
        vname.append(number);
        outvars.emplace_back(vname,n,&(pm->pmb_pack->pmhd->w0));
      }
    }

    // mhd cell-centered magnetic fields
    if (variable.compare("mhd_bcc1") == 0 ||
        variable.compare("mhd_bcc") == 0 ||
        variable.compare("mhd_u_bcc") == 0 ||
        variable.compare("mhd_w_bcc") == 0 ||
        variable.compare("rad_mhd_bcc1") == 0 ||
        variable.compare("rad_mhd_bcc") == 0 ||
        variable.compare("rad_mhd_u_bcc") == 0 ||
        variable.compare("rad_mhd_w_bcc") == 0) {
      outvars.emplace_back("bcc1",0,&(pm->pmb_pack->pmhd->bcc0));
    }
    if (variable.compare("mhd_bcc2") == 0 ||
        variable.compare("mhd_bcc") == 0 ||
        variable.compare("mhd_u_bcc") == 0 ||
        variable.compare("mhd_w_bcc") == 0 ||
        variable.compare("rad_mhd_bcc2") == 0 ||
        variable.compare("rad_mhd_bcc") == 0 ||
        variable.compare("rad_mhd_u_bcc") == 0 ||
        variable.compare("rad_mhd_w_bcc") == 0) {
      outvars.emplace_back("bcc2",1,&(pm->pmb_pack->pmhd->bcc0));
    }
    if (variable.compare("mhd_bcc3") == 0 ||
        variable.compare("mhd_bcc") == 0 ||
        variable.compare("mhd_u_bcc") == 0 ||
        variable.compare("mhd_w_bcc") == 0 ||
        variable.compare("rad_mhd_bcc3") == 0 ||
        variable.compare("rad_mhd_bcc") == 0 ||
        variable.compare("rad_mhd_u_bcc") == 0 ||
        variable.compare("rad_mhd_w_bcc") == 0) {
      outvars.emplace_back("bcc3",2,&(pm->pmb_pack->pmhd->bcc0));
    }

    // hydro/mhd z-component of vorticity (useful in 2D)
    if (variable.compare("hydro_wz") == 0 ||
        variable.compare("mhd_wz") == 0) {
      out_params.contains_derived = true;
      out_params.n_derived += 1;
      int i_derived = out_params.n_derived - 1;
      outvars.emplace_back("vorz",i_derived,&(derived_var));
    }

    // hydro/mhd magnitude of vorticity (useful in 3D)
    if (variable.compare("hydro_w2") == 0 ||
        variable.compare("mhd_w2") == 0) {
      out_params.contains_derived = true;
      out_params.n_derived += 1;
      int i_derived = out_params.n_derived - 1;
      outvars.emplace_back("vor2",i_derived,&(derived_var));
    }

    // mhd z-component of current density (useful in 2D)
    if (variable.compare("mhd_jz") == 0) {
      out_params.contains_derived = true;
      out_params.n_derived += 1;
      int i_derived = out_params.n_derived - 1;
      outvars.emplace_back("jz",i_derived,&(derived_var));
    }

    // mhd magnitude of current density (useful in 3D)
    if (variable.compare("mhd_j2") == 0) {
      out_params.contains_derived = true;
      out_params.n_derived += 1;
      int i_derived = out_params.n_derived - 1;
      outvars.emplace_back("j2",i_derived,&(derived_var));
    }

    // Added by DBF --- check & update NOUTPUT_CHOICES
    // mhd magnitude of magnetic curvature
    if (variable.compare("mhd_curv") == 0) {
      out_params.contains_derived = true;
      out_params.n_derived += 1;
      int i_derived = out_params.n_derived - 1;
      outvars.emplace_back("curv",i_derived,&(derived_var));
    }

    // mhd magnitude of magnetic curvature
    if (variable.compare("mhd_k_jxb") == 0) {
      out_params.contains_derived = true;
      out_params.n_derived += 1;
      int i_derived = out_params.n_derived - 1;
      outvars.emplace_back("k_jxb",i_derived,&(derived_var));
    }

    // mhd magnitude of magnetic curvature
    if (variable.compare("mhd_curv_perp") == 0) {
      out_params.contains_derived = true;
      out_params.n_derived += 1;
      int i_derived = out_params.n_derived - 1;
      outvars.emplace_back("curv_perp",i_derived,&(derived_var));
    }

    // mhd magnitude of magnetic curvature
    if (variable.compare("mhd_bmag") == 0) {
      out_params.contains_derived = true;
      out_params.n_derived += 1;
      int i_derived = out_params.n_derived - 1;
      outvars.emplace_back("bmag",i_derived,&(derived_var));
    }

    // mhd divergence of B
    if (variable.compare("mhd_divb") == 0) {
      out_params.contains_derived = true;
      out_params.n_derived += 1;
      int i_derived = out_params.n_derived - 1;
      outvars.emplace_back("divb",i_derived,&(derived_var));
    }

    // added by GNW --- contravariant components of magnetic field
    if (out_params.variable.compare("mhd_jcon") == 0) {
      pm->pmb_pack->pmhd->SetSaveWBcc();
      out_params.contains_derived = true;
      out_params.n_derived += 4;
      outvars.emplace_back("jcon0",0,&(derived_var));
      outvars.emplace_back("jcon1",1,&(derived_var));
      outvars.emplace_back("jcon2",2,&(derived_var));
      outvars.emplace_back("jcon3",3,&(derived_var));
    }

    // Hydro SGS tensor
    if (variable.compare("hydro_sgs") == 0) {
      out_params.contains_derived = true;
      // emplace all 23 components of the SGS tensor
      for (int i=0; i<23; ++i) {
          std::string variable_name;
          variable_name.assign("hydro_sgs_");
          variable_name.append(std::to_string(i+1));
          out_params.n_derived += 1;
          outvars.emplace_back(variable_name,i,&(derived_var));
      }
    }

    // Mhd SGS tensor
    if (variable.compare("mhd_sgs") == 0) {
      out_params.contains_derived = true;
      // emplace all 59 components of the SGS tensor
      for (int i=0; i<59; ++i) {
          std::string variable_name;
          variable_name.assign("mhd_sgs_");
          variable_name.append(std::to_string(i+1));
          out_params.n_derived += 1;
          outvars.emplace_back(variable_name.c_str(),i,&(derived_var));
      }
    }

    // mhd_dynamo_ks
    if (variable.compare("mhd_dynamo_ks") == 0) {
      out_params.contains_derived = true;
      // emplace all 8 components of the SGS tensor
      outvars.emplace_back("mhd_dynamo_B^2",0,&(derived_var));
      outvars.emplace_back("mhd_dynamo_B^4",1,&(derived_var));
      outvars.emplace_back("mhd_dynamo_dB^2",2,&(derived_var));
      outvars.emplace_back("mhd_dynamo_BdB^2",3,&(derived_var));
      outvars.emplace_back("mhd_dynamo_|BxJ|^2",4,&(derived_var));
      outvars.emplace_back("mhd_dynamo_|B.J|^2",5,&(derived_var));
      outvars.emplace_back("mhd_dynamo_U^2",6,&(derived_var));
      outvars.emplace_back("mhd_dynamo_dU",7,&(derived_var));
      out_params.n_derived += 8;
    }

    // turbulent forcing
    if (variable.compare("turb_force") == 0) {
      outvars.emplace_back("force1",0,&(pm->pmb_pack->pturb->force));
      outvars.emplace_back("force2",1,&(pm->pmb_pack->pturb->force));
      outvars.emplace_back("force3",2,&(pm->pmb_pack->pturb->force));
    }

    // ADM variables, excluding gauge
    for (int v = 0; v < adm::ADM::nadm - 4; ++v) {
      if (variable.compare("adm") == 0 ||
          variable.compare(adm::ADM::ADM_names[v]) == 0) {
        outvars.emplace_back(adm::ADM::ADM_names[v], v, &(pm->pmb_pack->padm->u_adm));
      }
    }

    // ADM gauge variables
    if (nullptr == pm->pmb_pack->pz4c) {
      for (int v = adm::ADM::nadm - 4; v < adm::ADM::nadm; ++v) {
        if (variable.compare("adm") == 0 ||
            variable.compare(adm::ADM::ADM_names[v]) == 0) {
          outvars.emplace_back(adm::ADM::ADM_names[v], v, &(pm->pmb_pack->padm->u_adm));
        }
      }
    }

    // mat z4c variables
    for (int v = 0; v < Tmunu::N_Tmunu; ++v) {
      if (out_params.variable.compare("tmunu") == 0 ||
          out_params.variable.compare(Tmunu::Tmunu_names[v]) == 0) {
        outvars.emplace_back(Tmunu::Tmunu_names[v], v, &(pm->pmb_pack->ptmunu->u_tmunu));
      }
    }
    // con z4c variables
    for (int v = 0; v < z4c::Z4c::ncon; ++v) {
      if (variable.compare("con") == 0 ||
          variable.compare(z4c::Z4c::Constraint_names[v]) == 0) {
        outvars.emplace_back(z4c::Z4c::Constraint_names[v], v,
        &(pm->pmb_pack->pz4c->u_con));
      }
    }

    // z4c variables
    for (int v = 0; v < z4c::Z4c::nz4c; ++v) {
      if (out_params.variable.compare("z4c") == 0 ||
          out_params.variable.compare(z4c::Z4c::Z4c_names[v]) == 0) {
        outvars.emplace_back(z4c::Z4c::Z4c_names[v], v, &(pm->pmb_pack->pz4c->u0));
      }
    }

    // weyl scalars
    if (out_params.variable.compare("weyl") == 0) {
      outvars.emplace_back("weyl_rpsi4",0,&(pm->pmb_pack->pz4c->u_weyl));
      outvars.emplace_back("weyl_ipsi4",1,&(pm->pmb_pack->pz4c->u_weyl));
    }

    // radiation moments in coordinate frame
    if (variable.compare(0, 9, "rad_coord") == 0 ||
        variable.compare(0, 9, "rad_hydro") == 0 ||
        variable.compare(0, 7, "rad_mhd") == 0) {
      out_params.contains_derived = true;
      out_params.n_derived += 10;
      outvars.emplace_back("r00",0,&(derived_var));
      outvars.emplace_back("r01",1,&(derived_var));
      outvars.emplace_back("r02",2,&(derived_var));
      outvars.emplace_back("r03",3,&(derived_var));
      outvars.emplace_back("r11",4,&(derived_var));
      outvars.emplace_back("r12",5,&(derived_var));
      outvars.emplace_back("r13",6,&(derived_var));
      outvars.emplace_back("r22",7,&(derived_var));
      outvars.emplace_back("r23",8,&(derived_var));
      outvars.emplace_back("r33",9,&(derived_var));
    }

    // radiation moments in fluid frame
    if (variable.compare("rad_fluid") == 0 ||
        variable.compare("rad_coord_fluid") == 0 ||
        variable.compare(0, 9, "rad_hydro") == 0 ||
        variable.compare(0, 7, "rad_mhd") == 0) {
      bool needs_fluid_only = (variable.compare("rad_fluid") == 0);
      int moments_offset = !(needs_fluid_only) ? 10 : 0;
      out_params.contains_derived = true;
      out_params.n_derived += 10;
      outvars.emplace_back("r00_ff",moments_offset+0,&(derived_var));
      outvars.emplace_back("r01_ff",moments_offset+1,&(derived_var));
      outvars.emplace_back("r02_ff",moments_offset+2,&(derived_var));
      outvars.emplace_back("r03_ff",moments_offset+3,&(derived_var));
      outvars.emplace_back("r11_ff",moments_offset+4,&(derived_var));
      outvars.emplace_back("r12_ff",moments_offset+5,&(derived_var));
      outvars.emplace_back("r13_ff",moments_offset+6,&(derived_var));
      outvars.emplace_back("r22_ff",moments_offset+7,&(derived_var));
      outvars.emplace_back("r23_ff",moments_offset+8,&(derived_var));
      outvars.emplace_back("r33_ff",moments_offset+9,&(derived_var));
    }
  }

  // particle density binned to mesh
  if (out_params.variable.compare("prtcl_d") == 0) {
    out_params.contains_derived = true;
    outvars.emplace_back("pdens",0,&(derived_var));
  }

  // initialize vector containing number of output MBs per rank
  noutmbs.assign(global_variable::nranks, 0);
}

//----------------------------------------------------------------------------------------
// BaseTypeOutput::LoadOutputData()
// create std::vector of HostArray3Ds containing data specified in <output> block for
// this output type

void BaseTypeOutput::LoadOutputData(Mesh *pm) {
  // out_data_ vector (indexed over # of output MBs) stores 4D array of variables
  // so start iteration over number of MeshBlocks
  // TODO(@user): get this working for multiple physics, which may be either defined/undef

  // With AMR, number and location of output MBs can change between output times.
  // So start with clean vector of output MeshBlock info, and re-compute
  outmbs.clear();

  // loop over all MeshBlocks
  // set size & starting indices of output arrays, adjusted accordingly if gz included
  auto &indcs = pm->mb_indcs;
  auto &size  = pm->pmb_pack->pmb->mb_size;
  auto &gids  = pm->pmb_pack->gids;
  for (int m=0; m<(pm->pmb_pack->nmb_thispack); ++m) {
    // skip if MeshBlock ID is specified and not equal to this ID
    if (out_params.gid >= 0 && (m+gids) != out_params.gid) { continue; }

    int ois,oie,ojs,oje,oks,oke;

    if (out_params.include_gzs) {
      int nout1 = indcs.nx1 + 2*(indcs.ng);
      int nout2 = (indcs.nx2 > 1)? (indcs.nx2 + 2*(indcs.ng)) : 1;
      int nout3 = (indcs.nx3 > 1)? (indcs.nx3 + 2*(indcs.ng)) : 1;
      ois = 0; oie = nout1-1;
      ojs = 0; oje = nout2-1;
      oks = 0; oke = nout3-1;
    } else {
      ois = indcs.is; oie = indcs.ie;
      ojs = indcs.js; oje = indcs.je;
      oks = indcs.ks; oke = indcs.ke;
    }

    // check for slicing in each dimension, adjust start/end indices accordingly
    if (out_params.slice1) {
      // skip this MB if slice is out of range
      if (out_params.slice_x1 <  size.h_view(m).x1min ||
          out_params.slice_x1 >= size.h_view(m).x1max) { continue; }
      // set index of slice
      ois = CellCenterIndex(out_params.slice_x1, indcs.nx1,
                            size.h_view(m).x1min, size.h_view(m).x1max);
      ois += indcs.is;
      oie = ois;
    }

    if (out_params.slice2) {
      // skip this MB if slice is out of range
      if (out_params.slice_x2 <  size.h_view(m).x2min ||
          out_params.slice_x2 >= size.h_view(m).x2max) { continue; }
      // set index of slice
      ojs = CellCenterIndex(out_params.slice_x2, indcs.nx2,
                            size.h_view(m).x2min, size.h_view(m).x2max);
      ojs += indcs.js;
      oje = ojs;
    }

    if (out_params.slice3) {
      // skip this MB if slice is out of range
      if (out_params.slice_x3 <  size.h_view(m).x3min ||
          out_params.slice_x3 >= size.h_view(m).x3max) { continue; }
      // set index of slice
      oks = CellCenterIndex(out_params.slice_x3, indcs.nx3,
                            size.h_view(m).x3min, size.h_view(m).x3max);
      oks += indcs.ks;
      oke = oks;
    }

    // set coordinate geometry information for MB
    Real x1min = size.h_view(m).x1min;
    Real x1max = size.h_view(m).x1max;
    Real x2min = size.h_view(m).x2min;
    Real x2max = size.h_view(m).x2max;
    Real x3min = size.h_view(m).x3min;
    Real x3max = size.h_view(m).x3max;

    int id = pm->pmb_pack->pmb->mb_gid.h_view(m);
    outmbs.emplace_back(id,ois,oie,ojs,oje,oks,oke,x1min,x1max,x2min,x2max,x3min,x3max);
  }

  std::fill(noutmbs.begin(), noutmbs.end(), 0);
  noutmbs[global_variable::my_rank] = outmbs.size();
#if MPI_PARALLEL_ENABLED
  MPI_Allreduce(MPI_IN_PLACE, noutmbs.data(), global_variable::nranks,
                MPI_INT, MPI_SUM, MPI_COMM_WORLD);
#endif
  noutmbs_min = *std::min_element(noutmbs.begin(), noutmbs.end());
  noutmbs_max = *std::max_element(noutmbs.begin(), noutmbs.end());


  // get number of output vars and MBs, then realloc outarray (HostArray)
  int nout_vars = outvars.size();
  int nout_mbs = outmbs.size();
  // note that while ois,oie,etc. can be different on each MB, the number of cells output
  // on each MeshBlock, i.e. (ois-ois+1), etc. is the same.
  if (nout_mbs > 0) {
    int nout1 = (outmbs[0].oie - outmbs[0].ois + 1);
    int nout2 = (outmbs[0].oje - outmbs[0].ojs + 1);
    int nout3 = (outmbs[0].oke - outmbs[0].oks + 1);
    // NB: outarray stores all output data on Host
    Kokkos::realloc(outarray, nout_vars, nout_mbs, nout3, nout2, nout1);
  }

  // Calculate derived variables, if required
  if (out_params.contains_derived) {
    ComputeDerivedVariable(out_params.variable, pm);
  }

  // Now copy data to host (outarray) over all variables and MeshBlocks
  for (int n=0; n<nout_vars; ++n) {
    for (int m=0; m<nout_mbs; ++m) {
      int mbi = pm->FindMeshBlockIndex(outmbs[m].mb_gid);
      std::pair<int,int> irange = std::make_pair(outmbs[m].ois, outmbs[m].oie+1);
      std::pair<int,int> jrange = std::make_pair(outmbs[m].ojs, outmbs[m].oje+1);
      std::pair<int,int> krange = std::make_pair(outmbs[m].oks, outmbs[m].oke+1);
      int nout1 = (outmbs[0].oie - outmbs[0].ois + 1);
      int nout2 = (outmbs[0].oje - outmbs[0].ojs + 1);
      int nout3 = (outmbs[0].oke - outmbs[0].oks + 1);

      // copy output variable to new device View
      DvceArray3D<Real> d_output_var("d_out_var",nout3,nout2,nout1);
      auto d_slice = Kokkos::subview(*(outvars[n].data_ptr), mbi, outvars[n].data_index,
                                     krange,jrange,irange);
      Kokkos::deep_copy(d_output_var,d_slice);

      // copy new device View to host mirror View
      DvceArray3D<Real>::HostMirror h_output_var = Kokkos::create_mirror(d_output_var);
      Kokkos::deep_copy(h_output_var,d_output_var);

      // copy host mirror to 5D host View containing all output variables
      auto h_slice = Kokkos::subview(outarray,n,m,Kokkos::ALL,Kokkos::ALL,Kokkos::ALL);
      Kokkos::deep_copy(h_slice,h_output_var);
    }
  }
}<|MERGE_RESOLUTION|>--- conflicted
+++ resolved
@@ -132,35 +132,27 @@
        << std::endl << "Input file is likely missing corresponding block" << std::endl;
     exit(EXIT_FAILURE);
   }
-<<<<<<< HEAD
   if ((ivar>=132) && (ivar<135) && (pm->pmb_pack->pz4c == nullptr)) {
-=======
-  if ((ivar>=128) && (ivar<131) && (pm->pmb_pack->pz4c == nullptr)) {
->>>>>>> f2e6f2d2
     std::cout << "### FATAL ERROR in " << __FILE__ << " at line " << __LINE__ << std::endl
        << "Output of weyl variable requested in <output> block '"
        << out_params.block_name << "' but weyl object not constructed."
        << std::endl << "Input file is likely missing corresponding block" << std::endl;
     exit(EXIT_FAILURE);
   }
-<<<<<<< HEAD
-  if ((ivar>=154) && (ivar<156) && (pm->pmb_pack->ppart == nullptr)) {
-=======
-  if ((ivar>=131) && (ivar<139) && (pm->pmb_pack->pz4c == nullptr)) {
+  if ((ivar>=135) && (ivar<143) && (pm->pmb_pack->pz4c == nullptr)) {
     std::cout << "### FATAL ERROR in " << __FILE__ << " at line " << __LINE__ << std::endl
        << "Output of constraint variables request in <output> block '"
        << out_params.block_name << "' but Z4c object not constructed."
        << std::endl << "Input file is likely missing corresponding block" << std::endl;
     exit(EXIT_FAILURE);
   }
-  if ((ivar>=139) && (ivar<150) && (pm->pmb_pack->ptmunu == nullptr)) {
+  if ((ivar>=143) && (ivar<154) && (pm->pmb_pack->ptmunu == nullptr)) {
     std::cout << "### FATAL ERROR in " << __FILE__ << " at line " << __LINE__ << std::endl
        << "Output of Tmunu variable requested in <output> block '"
        << out_params.block_name << "' but no Tmunu object has been constructed."
        << std::endl << "Input file is likely missing a <adm> block" << std::endl;
   }
-  if ((ivar>=150) && (ivar<152) && (pm->pmb_pack->ppart == nullptr)) {
->>>>>>> f2e6f2d2
+  if ((ivar>=154) && (ivar<156) && (pm->pmb_pack->ppart == nullptr)) {
     std::cout << "### FATAL ERROR in " << __FILE__ << " at line " << __LINE__ << std::endl
        << "Output of particles requested in <output> block '"
        << out_params.block_name << "' but particle object not constructed."
