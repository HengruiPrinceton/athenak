--- conflicted
+++ resolved
@@ -124,33 +124,21 @@
        << std::endl << "Input file is likely missing corresponding block" << std::endl;
     exit(EXIT_FAILURE);
   }
-<<<<<<< HEAD
-  if ((ivar>=97) && (ivar<142) && (pm->pmb_pack->pz4c == nullptr)) {
-=======
-  if ((ivar>=105) && (ivar<128) && (pm->pmb_pack->pz4c == nullptr)) {
->>>>>>> 3d4392d0
+  if ((ivar>=105) && (ivar<132) && (pm->pmb_pack->pz4c == nullptr)) {
     std::cout << "### FATAL ERROR in " << __FILE__ << " at line " << __LINE__ << std::endl
        << "Output of Z4c variable requested in <output> block '"
        << out_params.block_name << "' but Z4c object not constructed."
        << std::endl << "Input file is likely missing corresponding block" << std::endl;
     exit(EXIT_FAILURE);
   }
-<<<<<<< HEAD
-  if ((ivar>=142) && (ivar<145) && (pm->pmb_pack->pz4c == nullptr)) {
-=======
-  if ((ivar>=140) && (ivar<143) && (pm->pmb_pack->pz4c == nullptr)) {
->>>>>>> 3d4392d0
+  if ((ivar>=132) && (ivar<135) && (pm->pmb_pack->pz4c == nullptr)) {
     std::cout << "### FATAL ERROR in " << __FILE__ << " at line " << __LINE__ << std::endl
        << "Output of weyl variable requested in <output> block '"
        << out_params.block_name << "' but weyl object not constructed."
        << std::endl << "Input file is likely missing corresponding block" << std::endl;
     exit(EXIT_FAILURE);
   }
-<<<<<<< HEAD
-  if ((ivar>=145) && (ivar<147) && (pm->pmb_pack->ppart == nullptr)) {
-=======
-  if ((ivar>=143) && (ivar<145) && (pm->pmb_pack->ppart == nullptr)) {
->>>>>>> 3d4392d0
+  if ((ivar>=154) && (ivar<156) && (pm->pmb_pack->ppart == nullptr)) {
     std::cout << "### FATAL ERROR in " << __FILE__ << " at line " << __LINE__ << std::endl
        << "Output of particles requested in <output> block '"
        << out_params.block_name << "' but particle object not constructed."
